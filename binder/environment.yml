name: DemARK
channels:
  - conda-forge
dependencies:
  - python=3.10
  - matplotlib
  - numpy
  - ipywidgets
  - seaborn
  - scipy
  - pandas
  - pandas-datareader
  - statsmodels
  - linearmodels
  - tqdm
  - nbval
<<<<<<< HEAD
=======
  - pip
>>>>>>> b5db6f0b
  - pip:
    - cite2c
    - git+https://github.com/econ-ark/hark@master<|MERGE_RESOLUTION|>--- conflicted
+++ resolved
@@ -14,10 +14,7 @@
   - linearmodels
   - tqdm
   - nbval
-<<<<<<< HEAD
-=======
   - pip
->>>>>>> b5db6f0b
   - pip:
     - cite2c
     - git+https://github.com/econ-ark/hark@master