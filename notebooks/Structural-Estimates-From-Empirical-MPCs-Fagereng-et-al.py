# ---
# jupyter:
#   jupytext:
#     cell_metadata_filter: collapsed,code_folding
#     cell_metadata_json: true
#     formats: ipynb,py:percent
#     notebook_metadata_filter: all
#     text_representation:
#       extension: .py
#       format_name: percent
#       format_version: '1.2'
#       jupytext_version: 1.2.4
#   kernelspec:
#     display_name: Python 3
#     language: python
#     name: python3
#   language_info:
#     codemirror_mode:
#       name: ipython
#       version: 3
#     file_extension: .py
#     mimetype: text/x-python
#     name: python
#     nbconvert_exporter: python
#     pygments_lexer: ipython3
#     version: 3.6.12
#   latex_envs:
#     LaTeX_envs_menu_present: true
#     autoclose: false
#     autocomplete: true
#     bibliofile: biblio.bib
#     cite_by: apalike
#     current_citInitial: 1
#     eqLabelWithNumbers: true
#     eqNumInitial: 1
#     hotkeys:
#       equation: Ctrl-E
#       itemize: Ctrl-I
#     labels_anchors: false
#     latex_user_defs: false
#     report_style_numbering: false
#     user_envs_cfg: false
#   toc:
#     base_numbering: 1
#     nav_menu: {}
#     number_sections: true
#     sideBar: true
#     skip_h1_title: false
#     title_cell: Table of Contents
#     title_sidebar: Contents
#     toc_cell: false
#     toc_position: {}
#     toc_section_display: true
#     toc_window_display: false
# ---

# %% [markdown]
# # Making Structural Estimates From Empirical Results
#
# [![badge](https://img.shields.io/badge/Launch%20using%20-Econ--ARK-blue)](https://econ-ark.org/materials/structural-estimates-from-empirical-mpcs-fagereng-et-al#launch)
#
# This notebook conducts a quick and dirty structural estimation based on Table 9 of "MPC Heterogeneity and Household Balance Sheets" by Fagereng, Holm, and Natvik <cite data-cite="6202365/SUE56C4B"></cite>, who use Norweigian administrative data on income, household assets, and lottery winnings to examine the MPC from transitory income shocks (lottery prizes).  Their Table 9 reports an estimated MPC broken down by quartiles of bank deposits and
# prize size; this table is reproduced here as $\texttt{MPC_target_base}$.  In this demo, we use the Table 9 estimates as targets in a simple structural estimation, seeking to minimize the sum of squared differences between simulated and estimated MPCs by changing the (uniform) distribution of discount factors.  The essential question is how well their results be rationalized by a simple one-asset consumption-saving model.  
#
#
# The function that estimates discount factors includes several options for estimating different specifications:
#
# 1. TypeCount : Integer number of discount factors in discrete distribution; can be set to 1 to turn off _ex ante_ heterogeneity (and to discover that the model has no chance to fit the data well without such heterogeneity).
# 2. AdjFactor : Scaling factor for the target MPCs; user can try to fit estimated MPCs scaled down by (e.g.) 50%.
# 3. T_kill    : Maximum number of years the (perpetually young) agents are allowed to live.  Because this is quick and dirty, it's also the number of periods to simulate.
# 4. Splurge   : Amount of lottery prize that an individual will automatically spend in a moment of excitement (perhaps ancient tradition in Norway requires a big party when you win the lottery), before beginning to behave according to the optimal consumption function.  The patterns in Table 9 can be fit much better when this is set around \$700 --> 0.7.  That doesn't seem like an unreasonable amount of money to spend on a memorable party.
# 5. do_secant : Boolean indicator for whether to use "secant MPC", which is average MPC over the range of the prize.  MNW believes authors' regressions are estimating this rather than point MPC.  When False, structural estimation uses point MPC after receiving prize.  NB: This is incompatible with Splurge > 0.
# 6. drop_corner : Boolean for whether to include target MPC in the top left corner, which is greater than 1.  Authors discuss reasons why the MPC from a transitory shock *could* exceed 1.  Option is included here because this target tends to push the estimate around a bit.

# %% {"code_folding": []}
# Import python tools

import sys
import os

import numpy as np
from copy import deepcopy

# %% {"code_folding": []}
# Import needed tools from HARK

from HARK.distribution import Uniform
from HARK.utilities import get_percentiles
from HARK.parallel import multi_thread_commands
from HARK.estimation import minimize_nelder_mead
from HARK.ConsumptionSaving.ConsIndShockModel import *


init_infinite = {
    "CRRA":1.0,                    # Coefficient of relative risk aversion 
    "Rfree":1.01/(1.0 - 1.0/160.0), # Survival probability,
    "PermGroFac":[1.000**0.25], # Permanent income growth factor (no perm growth),
    "PermGroFacAgg":1.0,
    "BoroCnstArt":0.0,
    "CubicBool":False,
    "vFuncBool":False,
    "PermShkStd":[(0.01*4/11)**0.5],  # Standard deviation of permanent shocks to income
    "PermShkCount":5,  # Number of points in permanent income shock grid
    "TranShkStd":[(0.01*4)**0.5],  # Standard deviation of transitory shocks to income,
    "TranShkCount":5,  # Number of points in transitory income shock grid
    "UnempPrb":0.07,  # Probability of unemployment while working
    "IncUnemp":0.15,  # Unemployment benefit replacement rate
    "UnempPrbRet":None,
    "IncUnempRet":None,
    "aXtraMin":0.00001,  # Minimum end-of-period assets in grid
    "aXtraMax":40,  # Maximum end-of-period assets in grid
    "aXtraCount":32,  # Number of points in assets grid
    "aXtraExtra":[None],
    "aXtraNestFac":3,  # Number of times to 'exponentially nest' when constructing assets grid
    "LivPrb":[1.0 - 1.0/160.0],  # Survival probability
    "DiscFac":0.97,             # Default intertemporal discount factor; dummy value, will be overwritten
    "cycles":0,
    "T_cycle":1,
    "T_retire":0,
    'T_sim':1200,  # Number of periods to simulate (idiosyncratic shocks model, perpetual youth)
    'T_age': 400,
    'IndL': 10.0/9.0,  # Labor supply per individual (constant),
    'aNrmInitMean':np.log(0.00001),
    'aNrmInitStd':0.0,
    'pLvlInitMean':0.0,
    'pLvlInitStd':0.0,
    'AgentCount':10000,
}

# %% {"code_folding": []}
# Set key problem-specific parameters

TypeCount = 8    # Number of consumer types with heterogeneous discount factors
AdjFactor = 1.0  # Factor by which to scale all of MPCs in Table 9
T_kill = 100     # Don't let agents live past this age
Splurge = 0.0    # Consumers automatically spend this amount of any lottery prize
do_secant = True # If True, calculate MPC by secant, else point MPC
drop_corner = False # If True, ignore upper left corner when calculating distance

# %% {"code_folding": []}
# Set standard HARK parameter values

base_params = deepcopy(init_infinite)
base_params['LivPrb'] = [0.975]
base_params['Rfree'] = 1.04/base_params['LivPrb'][0]
base_params['PermShkStd'] = [0.1]
base_params['TranShkStd'] = [0.1]
base_params['T_age'] = T_kill # Kill off agents if they manage to achieve T_kill working years
base_params['AgentCount'] = 10000
base_params['pLvlInitMean'] = np.log(23.72) # From Table 1, in thousands of USD
base_params['T_sim'] = T_kill  # No point simulating past when agents would be killed off

# %% {"code_folding": []}
# Define the MPC targets from Fagereng et al Table 9; element i,j is lottery quartile i, deposit quartile j

MPC_target_base = np.array([[1.047, 0.745, 0.720, 0.490],
                            [0.762, 0.640, 0.559, 0.437],
                            [0.663, 0.546, 0.390, 0.386],
                            [0.354, 0.325, 0.242, 0.216]])
MPC_target = AdjFactor*MPC_target_base

# %% {"code_folding": []}
# Define the four lottery sizes, in thousands of USD; these are eyeballed centers/averages

lottery_size = np.array([1.625, 3.3741, 7.129, 40.0])

# %% {"code_folding": []}
# Make several consumer types to be used during estimation

BaseType = IndShockConsumerType(**base_params)
EstTypeList = []
for j in range(TypeCount):
    EstTypeList.append(deepcopy(BaseType))
    EstTypeList[-1].assign_parameters(seed = j)

# %% {"code_folding": []}
# Define the objective function

def FagerengObjFunc(center,spread,verbose=False):
    '''
    Objective function for the quick and dirty structural estimation to fit
    Fagereng, Holm, and Natvik's Table 9 results with a basic infinite horizon
    consumption-saving model (with permanent and transitory income shocks).

    Parameters
    ----------
    center : float
        Center of the uniform distribution of discount factors.
    spread : float
        Width of the uniform distribution of discount factors.
    verbose : bool
        When True, print to screen MPC table for these parameters.  When False,
        print (center, spread, distance).

    Returns
    -------
    distance : float
        Euclidean distance between simulated MPCs and (adjusted) Table 9 MPCs.
    '''
    # Give our consumer types the requested discount factor distribution
    beta_set = Uniform(bot=center-spread,top=center+spread).approx(N=TypeCount).X
    for j in range(TypeCount):
        EstTypeList[j].assign_parameters(DiscFac = beta_set[j])

    # Solve and simulate all consumer types, then gather their wealth levels
    multi_thread_commands(EstTypeList,['solve()','initialize_sim()','simulate()','unpack_cFunc()'])
    WealthNow = np.concatenate([ThisType.state_now["aLvl"] for ThisType in EstTypeList])

    # Get wealth quartile cutoffs and distribute them to each consumer type
    quartile_cuts = get_percentiles(WealthNow,percentiles=[0.25,0.50,0.75])
    for ThisType in EstTypeList:
        WealthQ = np.zeros(ThisType.AgentCount,dtype=int)
        for n in range(3):
            WealthQ[ThisType.state_now["aLvl"] > quartile_cuts[n]] += 1
        ThisType.assign_parameters(WealthQ = WealthQ)

    # Keep track of MPC sets in lists of lists of arrays
    MPC_set_list = [ [[],[],[],[]],
                     [[],[],[],[]],
                     [[],[],[],[]],
                     [[],[],[],[]] ]

    # Calculate the MPC for each of the four lottery sizes for all agents
    for ThisType in EstTypeList:
        ThisType.simulate(1)
<<<<<<< HEAD
        c_base = ThisType.controls['cNrm']
=======
        c_base = ThisType.controls["cNrmNow"]
>>>>>>> de97e78e
        MPC_this_type = np.zeros((ThisType.AgentCount,4))
        for k in range(4): # Get MPC for all agents of this type
            Llvl = lottery_size[k]
            Lnrm = Llvl/ThisType.state_now["pLvl"]
            if do_secant:
                SplurgeNrm = Splurge/ThisType.state_now["pLvl"]
                mAdj = ThisType.state_now["mNrm"] + Lnrm - SplurgeNrm
                cAdj = ThisType.cFunc[0](mAdj) + SplurgeNrm
                MPC_this_type[:,k] = (cAdj - c_base)/Lnrm
            else:
                mAdj = ThisType.state_now["mNrm"] + Lnrm
                MPC_this_type[:,k] = cAdj = ThisType.cFunc[0].derivative(mAdj)

        # Sort the MPCs into the proper MPC sets
        for q in range(4):
            these = ThisType.WealthQ == q
            for k in range(4):
                MPC_set_list[k][q].append(MPC_this_type[these,k])

    # Calculate average within each MPC set
    simulated_MPC_means = np.zeros((4,4))
    for k in range(4):
        for q in range(4):
            MPC_array = np.concatenate(MPC_set_list[k][q])
            simulated_MPC_means[k,q] = np.mean(MPC_array)

    # Calculate Euclidean distance between simulated MPC averages and Table 9 targets
    diff = simulated_MPC_means - MPC_target
    if drop_corner:
        diff[0,0] = 0.0
    distance = np.sqrt(np.sum((diff)**2))
    if verbose:
        print(simulated_MPC_means)
    else:
        print (center, spread, distance)
    return distance


# %% {"code_folding": []}
# Conduct the estimation

guess = [0.92,0.03]
f_temp = lambda x : FagerengObjFunc(x[0],x[1])
opt_params = minimize_nelder_mead(f_temp, guess, verbose=True)
print('Finished estimating for scaling factor of ' + str(AdjFactor) + ' and "splurge amount" of $' + str(1000*Splurge))
print('Optimal (beta,nabla) is ' + str(opt_params) + ', simulated MPCs are:')
dist = FagerengObjFunc(opt_params[0],opt_params[1],True)
print('Distance from Fagereng et al Table 9 is ' + str(dist))

# %%
# Put your solution here

# %%
# Put your solution here<|MERGE_RESOLUTION|>--- conflicted
+++ resolved
@@ -60,7 +60,7 @@
 # [![badge](https://img.shields.io/badge/Launch%20using%20-Econ--ARK-blue)](https://econ-ark.org/materials/structural-estimates-from-empirical-mpcs-fagereng-et-al#launch)
 #
 # This notebook conducts a quick and dirty structural estimation based on Table 9 of "MPC Heterogeneity and Household Balance Sheets" by Fagereng, Holm, and Natvik <cite data-cite="6202365/SUE56C4B"></cite>, who use Norweigian administrative data on income, household assets, and lottery winnings to examine the MPC from transitory income shocks (lottery prizes).  Their Table 9 reports an estimated MPC broken down by quartiles of bank deposits and
-# prize size; this table is reproduced here as $\texttt{MPC_target_base}$.  In this demo, we use the Table 9 estimates as targets in a simple structural estimation, seeking to minimize the sum of squared differences between simulated and estimated MPCs by changing the (uniform) distribution of discount factors.  The essential question is how well their results be rationalized by a simple one-asset consumption-saving model.  
+# prize size; this table is reproduced here as $\texttt{MPC_target_base}$.  In this demo, we use the Table 9 estimates as targets in a simple structural estimation, seeking to minimize the sum of squared differences between simulated and estimated MPCs by changing the (uniform) distribution of discount factors.  The essential question is how well their results be rationalized by a simple one-asset consumption-saving model.
 #
 #
 # The function that estimates discount factors includes several options for estimating different specifications:
@@ -92,7 +92,7 @@
 
 
 init_infinite = {
-    "CRRA":1.0,                    # Coefficient of relative risk aversion 
+    "CRRA":1.0,                    # Coefficient of relative risk aversion
     "Rfree":1.01/(1.0 - 1.0/160.0), # Survival probability,
     "PermGroFac":[1.000**0.25], # Permanent income growth factor (no perm growth),
     "PermGroFacAgg":1.0,
@@ -223,11 +223,7 @@
     # Calculate the MPC for each of the four lottery sizes for all agents
     for ThisType in EstTypeList:
         ThisType.simulate(1)
-<<<<<<< HEAD
         c_base = ThisType.controls['cNrm']
-=======
-        c_base = ThisType.controls["cNrmNow"]
->>>>>>> de97e78e
         MPC_this_type = np.zeros((ThisType.AgentCount,4))
         for k in range(4): # Get MPC for all agents of this type
             Llvl = lottery_size[k]
