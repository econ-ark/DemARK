# -*- coding: utf-8 -*-
# ---
# jupyter:
#   jupytext:
#     formats: ipynb,py:percent
#     text_representation:
#       extension: .py
#       format_name: percent
<<<<<<< HEAD
#       format_version: '1.2'
#       jupytext_version: 1.2.3
=======
#       format_version: '1.3'
#       jupytext_version: 1.11.2
>>>>>>> f86ae834
#   kernelspec:
#     display_name: Python 3
#     language: python
#     name: python3
# ---

# %% [markdown]
# # Lucas Asset Pricing Model
#
# ## A notebook by [Christopher D. Carroll](http://www.econ2.jhu.edu/people/ccarroll/) and [Mateo Velásquez-Giraldo](https://mv77.github.io/)
# ### Inspired by its [Quantecon counterpart](https://julia.quantecon.org/multi_agent_models/lucas_model.html)
#
# This notebook presents simple computational tools to solve Lucas' asset-pricing model when the logarithm of the asset's dividend follows an autoregressive process of order 1,
#
# \begin{equation*}
# \ln d_{t+1} = \alpha \ln d_t + \varepsilon_{t+1}.
# \end{equation*}
#
# A presentation of this model can be found in [Christopher D. Carroll's lecture notes](http://www.econ2.jhu.edu/people/ccarroll/public/lecturenotes/AssetPricing/LucasAssetPrice/). 
#
# Those notes [derive](http://www.econ2.jhu.edu/people/ccarroll/public/lecturenotes/AssetPricing/LucasAssetPrice/#pofc) from the Bellman equation a relationship between the price of the asset in the current period $t$ and the next period $t+1$:  
#
# \begin{equation*}
# P_{t} = 
# \overbrace{\left(\frac{1}{1+\vartheta}\right)}
# ^{\beta}\mathbb{E}_{t}\left[ \frac{u^{\prime}(d_{t+1})}{u^{\prime}(d_t)} (P_{t+1} + d_{t+1}) \right]
# \end{equation*}
#
# The equilibrium pricing equation is a relationship between the price and the dividend (a "pricing kernel") $P^{*}(d)$ such that, if everyone _believes_ that to be the pricing kernel, everyone's Euler equation will be satisfied:
#
# \begin{equation*}
# P^*(d_t) = \left(\frac{1}{1+\vartheta}\right)\mathbb{E}_{t}\left[ \frac{u^{\prime}(d_{t+1})}{u^{\prime}(d_t)} (P^*(d_{t+1}) + d_{t+1}) \right]
# \end{equation*}
#
# As noted in the handout, there are some special circumstances in which it is possible to solve for $P^{*}$ analytically:
#
# | Shock Process | CRRA | Solution for Pricing Kernel | 
# | --- | --- | --- |
# | bounded | 1 (log) | $P^*(d) = \frac{d}{\vartheta}$ |
# | lognormal, mean 1 | $\rho$ | $P^*(d) = d_t^\rho\ e^{\rho(\rho-1)\sigma^2/2}\frac{\beta}{1-\beta}$ |
#
# However, under less special circumstances, the only way to obtain the pricing function $P^{*}$ is by solving for it numerically, as outlined below.

# %% [markdown]
# # Finding the equilibrium pricing function.
#
# We know that the equilibrium pricing function must satisfy the equation above. Let's define an operator that allows us to evaluate whether any candidate pricing function satisfies this requirement.
#
# Let $T$ be an operator which takes as argument a function and returns another function (these are usually called [functionals or higher-order functions](https://en.wikipedia.org/wiki/Functional_(mathematics))). For some function $f$, denote with $T[f]$ the function that results from applying $T$ to $f$. Then, for any real number $x$, $T[f](x)$ will be the real number that one obtains when the function $T[f]$ is given $x$ as an input.
#
# We define our particular operator as follows. For any function $g:\mathbb{R}\rightarrow\mathbb{R}$, $T[g]$ is obtained as
#
# \begin{equation*}
# \forall~d_t \in \mathbb{R},\,\,\,\, T[g](d_t) := \beta~\mathbb{E}_{t}\left[ \frac{u^{\prime}(d_{t+1})}{u^{\prime}(d_t)} (f(d_{t+1}) + d_{t+1}) \right].
# \end{equation*}
#
#
# We can use $T$ to re-express our pricing equation. If $P^*(\bullet)$ is our equilibrium pricing funtion, it must satisfy
#
# \begin{equation*}
# \forall~d_t,\,\,\,\,P^*(d_t) = \beta\mathbb{E}_{t}\left[ \frac{u^{\prime}(d_{t+1})}{u^{\prime}(d_t)} (P^*(d_{t+1}) + d_{t+1}) \right] = T[P^*](d_t).
# \end{equation*}
# or, expressed differently,
# \begin{equation*}
# P^* = T[P^*].
# \end{equation*}
#
# Our equilibrium pricing function is therefore a *fixed point* of the operator $T$.
#
# It turns out that $T$ is a [contraction mapping](https://en.wikipedia.org/wiki/Contraction_mapping). This is useful because it implies, through [Banach's fixed-point theorem](https://en.wikipedia.org/wiki/Contraction_mapping), that:
# - $T$ has **exactly one** fixed point.
# - Starting from an arbitrary function $f$, the sequence $\{T^n[f]\}_{n=1}^{\infty}$ converges to such fixed point.
#
# For our purposes, this translates to:
# - Our equilibrium pricing function not only exists, but it is unique.
# - We can get arbitrarily close to the equilibrium pricing function by making some initial guess $f$ and applying the operator $T$ to it repeatedly. 
#
# The code below creates a representation of our model and implements a solution routine to find $P^*$. The main components of this routine are:
#
# - `priceOnePeriod`: this is operator $T$ from above. It takes a function $f$, computes $\beta~\mathbb{E}_{t}\left[ \frac{u^{\prime}(d_{t+1})}{u^{\prime}(d_t)} (f(d_{t+1}) + d_{t+1}) \right]$ for a grid of $d_t$ values, and uses the result to construct a linear interpolator that approximates $T[f]$.
#
# - `solve`: this is our iterative solution procedure. It generates an initial guess $f$ and applies `priceOnePeriod` to it iteratively. At each application, it constructs a measure of how much the candidate pricing function changed. Once changes between successive iterations are small enough, it declares that the solution has converged.

# %% [markdown]
# # A computational representation of the problem and its solution.

<<<<<<< HEAD
# %% Preamble {"code_folding": [0]}
=======
# %% [markdown]
# `Uninteresting setup:`

# %% Preamble code_folding=[0] tags=[] jupyter={"source_hidden": true}
>>>>>>> f86ae834
# Setup
import numpy as np
import matplotlib.pyplot as plt
from copy import copy

from HARK.utilities import CRRAutilityP
from HARK.distribution import Normal
from HARK.interpolation import LinearInterp, ConstantFunction

<<<<<<< HEAD
# %% Definitions {"code_folding": [0]}
# A class representing log-AR1 dividend processes.
=======
# %% Definitions code_folding=[0]
# A python class representing log-AR1 dividend processes.
>>>>>>> f86ae834
class DivProcess:
    
    def __init__(self, alpha, shock_sd, shock_mean = 0.0, nApprox = 7):
        
        self.alpha = alpha
        self.shock_sd = shock_sd
        self.shock_mean = shock_mean
        self.nApprox = nApprox
        
        # Create a discrete approximation to the random shock
        self.ShkAppDstn = Normal(mu = shock_mean, sigma = shock_sd).approx(N = nApprox)
        
    def getLogdGrid(self, n = 100):
        '''
        A method for creating a reasonable grid for log-dividends.
        '''
        uncond_sd = self.shock_sd / np.sqrt(1 - self.alpha**2)
        uncond_mean = self.shock_mean/(1-self.alpha)
        logDGrid = np.linspace(-5*uncond_sd, 5*uncond_sd, n) + uncond_mean
        return(logDGrid)
        
# A class representing economies with Lucas' trees.
class LucasEconomy:
    '''
    A representation of an economy in which there are Lucas trees
    whose dividends' logarithm follows an AR1 process.
    '''
    def __init__(self, CRRA, DiscFac, DivProcess):
        
        self.CRRA = CRRA
        self.DiscFac = DiscFac
        self.DivProcess = DivProcess
        self.uP = lambda c: CRRAutilityP(c, self.CRRA)
        
    def priceOnePeriod(self, Pfunc_next, logDGrid):
        
        # Create 'tiled arrays' rows are state today, columns are value of
        # tomorrow's shock
        dGrid_N = len(logDGrid)
        shock_N = self.DivProcess.nApprox
        
        # Today's dividends
        logD_now = np.tile(np.reshape(logDGrid, (dGrid_N,1)),
                           (1,shock_N))
        d_now = np.exp(logD_now)
        
        # Tomorrow's dividends
        Shk_next = np.tile(self.DivProcess.ShkAppDstn.X,
                               (dGrid_N, 1))
        Shk_next_pmf = np.tile(self.DivProcess.ShkAppDstn.pmf,
                               (dGrid_N, 1))
        
        logD_next = self.DivProcess.alpha * logD_now + Shk_next
        d_next = np.exp(logD_next)
        
        # Tomorrow's prices
        P_next = Pfunc_next(logD_next)
        
        # Compute the RHS of the pricing equation, pre-expectation
        SDF = self.DiscFac * self.uP(d_next / d_now)
        Payoff_next = P_next + d_next
        
        # Take expectation and discount
        P_now = np.sum(SDF*Payoff_next*Shk_next_pmf, axis = 1, keepdims=True)
        
        # Create new interpolating price function
        Pfunc_now = LinearInterp(logDGrid, P_now.flatten(), lower_extrap=True)
        
        return(Pfunc_now)
        
    def solve(self, Pfunc_0 = None, logDGrid = None, tol = 1e-5, maxIter = 500, disp = False):
        
        # Initialize the norm
        norm = tol + 1
        
        # Initialize Pfunc if initial guess is not provided
        if Pfunc_0 is None:
            Pfunc_0 = ConstantFunction(0.0)
        
        # Create a grid for log-dividends if one is not provided
        if logDGrid is None:
            logDGrid = self.DivProcess.getLogdGrid()
        
        # Initialize function and compute prices on the grid
        Pf_0 = copy(Pfunc_0)
        P_0 = Pf_0(logDGrid)
        
        it = 0
        while norm > tol and it < maxIter:
            
            # Apply the pricing equation
            Pf_next = self.priceOnePeriod(Pf_0, logDGrid)
            # Find new prices on the grid
            P_next = Pf_next(logDGrid)
            # Measure the change between price vectors
            norm = np.linalg.norm(P_0 - P_next)
            # Update price function and vector
            Pf_0 = Pf_next
            P_0  = P_next
            it = it + 1
            # Print iteration information
            if disp:
                print('Iter:' + str(it) + '   Norm = '+ str(norm))
        
        if disp:
            if norm <= tol:
                print('Price function converged!')
            else:
                print('Maximum iterations exceeded!')
        
        self.EqlogPfun = Pf_0
        self.EqPfun = lambda d: self.EqlogPfun(np.log(d))


# %% [markdown]
# # Creating and solving an example economy with AR1 dividends
#
# An economy is fully specified by:
# - **The dividend process for the assets (trees)**: we assume that $\ln d_{t+1} = \alpha \ln d_t + \varepsilon_{t+1}$. We must create a dividend process specifying $\alpha$ and $\sigma_{\varepsilon}$.
# - **The coefficient of relative risk aversion (CRRA).**
# - **The time-discount factor ($\beta$).**

# %% Example {"code_folding": [0]}
# Create a log-AR1 process for dividends
DivProc = DivProcess(alpha = 0.90, shock_sd = 0.1)

# Create an example economy
economy = LucasEconomy(CRRA = 2, DiscFac = 0.95, DivProcess = DivProc)


# %% [markdown]
# Once created, the economy can be 'solved', which means finding the equilibrium price kernel. The distribution of dividends at period $t+1$ depends on the value of dividends at $t$, which also determines the resources agents have available to buy trees. Thus, $d_t$ is a state variable for the economy. The pricing function gives the price of trees that equates their demand and supply at every level of current dividends $d_t$.

# %% Solution {"code_folding": [0]}
# Solve the economy
economy.solve(disp = True)

# After the economy is solved, we can use its Equilibrium price function
d = 1
print('P({}) = {}'.format(d, economy.EqPfun(d)))


# %% [markdown]
# ## The effect of risk aversion.
#
# [The notes](http://www.econ2.jhu.edu/people/ccarroll/public/lecturenotes/AssetPricing/LucasAssetPrice/) discuss the surprising implication that an increase in the coefficient of relative risk aversion $\rho$ leads to higher prices for the risky trees! This is demonstrated below.

# %% {"code_folding": [0]}
# Create two economies with different risk aversion
Disc = 0.95
LowCRRAEcon  = LucasEconomy(CRRA = 2, DiscFac = Disc, DivProcess = DivProc)
HighCRRAEcon = LucasEconomy(CRRA = 4, DiscFac = Disc, DivProcess = DivProc)

# Solve both
LowCRRAEcon.solve()
HighCRRAEcon.solve()

# Plot the pricing functions for both
dGrid = np.linspace(0.5,2.5,30)
plt.plot(dGrid, LowCRRAEcon.EqPfun(dGrid), label = 'Low CRRA')
plt.plot(dGrid, HighCRRAEcon.EqPfun(dGrid), label = 'High CRRA')
plt.legend()
plt.xlabel('$d_t$')
plt.ylabel('$P_t$')

# %% [markdown]
# # Testing our analytical solutions

# %% [markdown]
# ## 1. Log-utility
#
# The lecture notes show that with log-utility (a CRRA of $1$), the pricing kernel has a closed form expression: $$P^*(d_t) = \frac{d_t}{\vartheta}$$.
#
# We now compare our numerical solution with this analytical expression.

# %% {"code_folding": [0]}
# Create an economy with log utility and the same dividend process from before
logUtilEcon = LucasEconomy(CRRA = 1, DiscFac = Disc, DivProcess = DivProc)
# Solve it
logUtilEcon.solve()

# Generate a function with our analytical solution
theta = 1/Disc - 1
aSol = lambda d: d/theta

# Get a grid for d over which to compare them
dGrid = np.exp(DivProc.getLogdGrid())

# Plot both
plt.plot(dGrid, aSol(dGrid), '*',label = 'Analytical solution')
plt.plot(dGrid, logUtilEcon.EqPfun(dGrid), label = 'Numerical solution')
plt.legend()
plt.xlabel('$d_t$')
plt.ylabel('$P^*(d_t)$')

# %% [markdown]
#  ## 2. I.I.D dividends
#  
#  We also found that, if $\ln d_{t+n}\sim \mathcal{N}(-\sigma^2/2, \sigma^2)$ for all $n$, the pricing kernel is exactly
#  \begin{equation*}
#  P^*(d_t) = d_t^\rho\times e^{\rho(\rho-1)\sigma^2/2}\frac{\beta}{1-\beta}.
#  \end{equation*}
#  
#  We now our numerical solution for this case.

# %% {"code_folding": [0]}
# Create an i.i.d. dividend process
shock_sd = 0.1
iidDivs = DivProcess(alpha = 0.0, shock_mean = -shock_sd**2/2, shock_sd = shock_sd)

# And an economy that embeds it
CRRA = 2
Disc = 0.9

iidEcon = LucasEconomy(CRRA = CRRA, DiscFac = Disc, DivProcess = iidDivs)
iidEcon.solve()

# Generate a function with our analytical solution
dTil = np.exp((shock_sd**2)/2*CRRA*(CRRA-1))
aSolIID = lambda d: d**CRRA * dTil * Disc/(1 - Disc)

# Get a grid for d over which to compare them
dGrid = np.exp(iidDivs.getLogdGrid())

# Plot both
plt.plot(dGrid, aSolIID(dGrid), '*',label = 'Analytical solution')
plt.plot(dGrid, iidEcon.EqPfun(dGrid), label = 'Numerical solution')
plt.legend()
plt.xlabel('$d_t$')
plt.ylabel('$P^*(d_t)$')

# %% [markdown]
# # Testing our approximation of the dividend process
#
# Hidden in the solution method implemented above is the fact that, in order to make expectations easy to compute, we discretize the random shock $\varepsilon_t$, which is to say, we create a discrete variable $\tilde{\varepsilon}$ that approximates the behavior of $\varepsilon_t$. This is done using a [Gauss-Hermite quadrature](https://en.wikipedia.org/wiki/Gauss%E2%80%93Hermite_quadrature).
#
# A parameter for the numerical solution is the number of different values that we allow our discrete approximation $\tilde{\varepsilon}$ to take, $n^{\#}$. We would expect a higher $n^#$ to improve our solution, as the discrete approximation of $\varepsilon_t$ improves. We test this below.

# %% {"code_folding": [0]}
# Increase CRRA to make the effect of uncertainty more evident.
CRRA = 10
Disc = 0.9
shock_sd = 0.1
ns = [1,2,10]

# 
dTil = np.exp((shock_sd**2)/2*CRRA*(CRRA-1))
fact = dTil*Disc
aSolIID = lambda d: d**CRRA * dTil * Disc/(1 - Disc)

plt.figure()
for n in ns:
    iidDivs = DivProcess(alpha = 0.0, shock_mean = -shock_sd**2/2, shock_sd = shock_sd, nApprox = n)
    iidEcon = LucasEconomy(CRRA = CRRA, DiscFac = Disc, DivProcess = iidDivs)
    iidEcon.solve()
    plt.plot(dGrid, iidEcon.EqPfun(dGrid), label = 'Num.Sol. $n^\#$ = {}'.format(n))

# Plot both
plt.plot(dGrid, aSolIID(dGrid), '*',label = 'Analytical solution')
plt.legend()
plt.xlabel('$d_t$')
plt.ylabel('$P^*(d_t)$')<|MERGE_RESOLUTION|>--- conflicted
+++ resolved
@@ -6,13 +6,8 @@
 #     text_representation:
 #       extension: .py
 #       format_name: percent
-<<<<<<< HEAD
-#       format_version: '1.2'
-#       jupytext_version: 1.2.3
-=======
 #       format_version: '1.3'
 #       jupytext_version: 1.11.2
->>>>>>> f86ae834
 #   kernelspec:
 #     display_name: Python 3
 #     language: python
@@ -99,14 +94,10 @@
 # %% [markdown]
 # # A computational representation of the problem and its solution.
 
-<<<<<<< HEAD
-# %% Preamble {"code_folding": [0]}
-=======
 # %% [markdown]
 # `Uninteresting setup:`
 
 # %% Preamble code_folding=[0] tags=[] jupyter={"source_hidden": true}
->>>>>>> f86ae834
 # Setup
 import numpy as np
 import matplotlib.pyplot as plt
@@ -116,13 +107,8 @@
 from HARK.distribution import Normal
 from HARK.interpolation import LinearInterp, ConstantFunction
 
-<<<<<<< HEAD
-# %% Definitions {"code_folding": [0]}
-# A class representing log-AR1 dividend processes.
-=======
 # %% Definitions code_folding=[0]
 # A python class representing log-AR1 dividend processes.
->>>>>>> f86ae834
 class DivProcess:
     
     def __init__(self, alpha, shock_sd, shock_mean = 0.0, nApprox = 7):
