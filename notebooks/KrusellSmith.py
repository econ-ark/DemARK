--- conflicted
+++ resolved
@@ -7,7 +7,7 @@
 #       extension: .py
 #       format_name: percent
 #       format_version: '1.2'
-#       jupytext_version: 1.2.1
+#       jupytext_version: 1.1.3
 #   kernelspec:
 #     display_name: Python 3
 #     language: python
@@ -135,7 +135,7 @@
 # %% [markdown]
 # #### The Consumer
 
-# %% {"code_folding": [6]}
+# %% {"code_folding": [0, 6]}
 # Import generic setup tools
 
 # This is a jupytext paired notebook that autogenerates KrusellSmith.py
@@ -178,11 +178,7 @@
 # Markov consumer type that allows aggregate shocks (redundant but instructive)
 from HARK.ConsumptionSaving.ConsAggShockModel import AggShockMarkovConsumerType
 
-<<<<<<< HEAD
 # %% {"code_folding": [0]}
-=======
-# %% {"code_folding": [4]}
->>>>>>> ad40b284
 # Define a dictionary to make an 'instance' of our Krusell-Smith consumer.
 
 # The folded dictionary below contains many parameters to the 
@@ -274,7 +270,7 @@
 #       * In the KS notation, this is $\epsilon\ell$  
 #
 
-# %% {"code_folding": [0]}
+# %% {"code_folding": []}
 # Construct the income distribution for the Krusell-Smith agent
 prb_eg = 0.96         # Probability of   employment in the good state
 prb_ug = 1-prb_eg     # Probability of unemployment in the good state
@@ -303,7 +299,7 @@
 # %% [markdown]
 # #### The Aggregate Economy
 
-# %% {"code_folding": [2]}
+# %% {"code_folding": []}
 from HARK.ConsumptionSaving.ConsAggShockModel import CobbDouglasMarkovEconomy
 
 KSEconomyDictionary = {
@@ -338,7 +334,7 @@
 #
 # The structure of the inputs for $\texttt{AggShkDstn}$ follows the same logic as for $\texttt{IncomeDstn}$. Now there is only one possible outcome for each aggregate state (the KS aggregate states are very simple), therefore, each aggregate state has only one possible condition which happens with probability 1.
 
-# %% {"code_folding": [0]}
+# %% {"code_folding": []}
 # Calibrate the magnitude of the aggregate shocks
 
 Tran_g = 1.01 # Productivity z in the good aggregate state
@@ -374,7 +370,7 @@
 # ### Solving the Model
 # Now, we have fully defined all of the elements of the macroeconomy, and we are in postion to construct an object that represents the economy and to construct a rational expectations equilibrium.
 
-# %% {"code_folding": [0]}
+# %% {"code_folding": []}
 # Construct the economy, make an initial history, then solve 
 
 KSAgent.getEconomyData(KSEconomy) # Makes attributes of the economy, attributes of the agent
@@ -393,7 +389,7 @@
 # %% [markdown]
 # The last line above is the converged aggregate saving rule for good and bad times, respectively.
 
-# %% {"code_folding": [0]}
+# %% {"code_folding": []}
 # Plot some key results
 
 print('Aggregate savings as a function of aggregate market resources:')
@@ -430,7 +426,7 @@
 print("The mean of individual wealth is "+ str(sim_wealth.mean()) + ";\n the standard deviation is "
       + str(sim_wealth.std())+";\n the median is " + str(np.median(sim_wealth)) +".")
 
-# %% {"code_folding": [0]}
+# %% {"code_folding": []}
 # Get some tools for plotting simulated vs actual wealth distributions
 from HARK.utilities import getLorenzShares, getPercentiles
 
@@ -438,7 +434,7 @@
 # from the U.S. Survey of Consumer Finances
 from HARK.cstwMPC.SetupParamsCSTW import SCF_wealth, SCF_weights
 
-# %% {"code_folding": [0]}
+# %% {"code_folding": []}
 # Construct the Lorenz curves and plot them
 
 pctiles = np.linspace(0.001,0.999,15)
@@ -482,7 +478,7 @@
 #
 # Here, instead, we assume that different agents have different values of $\beta$ that are uniformly distributed over some range. We approximate the uniform distribution by three points.  The agents are heterogeneous _ex ante_ (and permanently).
 
-# %% {"code_folding": [0]}
+# %% {"code_folding": []}
 # Construct the distribution of types
 from HARK.utilities import approxUniform
 
@@ -501,7 +497,7 @@
     NewType.seed = nn # give each consumer type a different RNG seed
     MyTypes.append(NewType)
 
-# %% {"code_folding": [0]}
+# %% {"code_folding": []}
 # Put all agents into the economy
 KSEconomy_sim = CobbDouglasMarkovEconomy(agents = MyTypes, **KSEconomyDictionary) 
 KSEconomy_sim.AggShkDstn = KSAggShkDstn # Agg shocks are the same as defined earlier
@@ -512,13 +508,13 @@
 KSEconomy_sim.makeAggShkHist() # Make a simulated prehistory of the economy
 KSEconomy_sim.solve()          # Solve macro problem by getting a fixed point dynamic rule
 
-# %% {"code_folding": [0]}
+# %% {"code_folding": []}
 # Get the level of end-of-period assets a for all types of consumers
 aLvl_all = np.concatenate([KSEconomy_sim.aLvlNow[i] for i in range(len(MyTypes))])
 
 print('Aggregate capital to income ratio is ' + str(np.mean(aLvl_all)))
 
-# %% {"code_folding": [0]}
+# %% {"code_folding": []}
 # Plot the distribution of wealth across all agent types
 sim_3beta_wealth = aLvl_all
 pctiles = np.linspace(0.001,0.999,15)
@@ -543,7 +539,7 @@
 # The mean levels of wealth for the three types of consumer are 
 [np.mean(KSEconomy_sim.aLvlNow[0]),np.mean(KSEconomy_sim.aLvlNow[1]),np.mean(KSEconomy_sim.aLvlNow[2])]
 
-# %% {"code_folding": [0]}
+# %% {"code_folding": []}
 # Plot the distribution of wealth 
 for i in range(len(MyTypes)):
     if i<=2:
@@ -555,7 +551,7 @@
 plt.title('Log Wealth Distribution of 3 Types')
 plt.show()
 
-# %% {"code_folding": [0]}
+# %% {"code_folding": []}
 # Distribution of wealth in original model with one type
 plt.hist(np.log(sim_wealth),bins=np.arange(-2.,np.log(max(aLvl_all)),0.05))
 plt.yticks([])
@@ -581,7 +577,7 @@
 #
 # A plot of $a$ as a function of $\theta$ for a particular parameterization is shown below.
 
-# %% {"code_folding": [0]}
+# %% {"code_folding": []}
 # Plot target wealth as a function of time preference rate for calibrated tractable model
 fig = plt.figure()
 ax  = plt.axes()
