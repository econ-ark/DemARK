--- conflicted
+++ resolved
@@ -71,15 +71,9 @@
     "        MPCnow = np.zeros(self.AgentCount) + np.nan\n",
     "        for t in range(self.T_cycle):\n",
     "            these = t == self.t_cycle\n",
-<<<<<<< HEAD
     "            cLvlNow[these] = self.solution[t].cFunc(self.state_now[\"mLvl\"][these],self.state_now[\"pLvl\"][these])\n",
     "            MPCnow[these]  =self.solution[t].cFunc.derivativeX(self.state_now[\"mLvl\"][these],self.state_now[\"pLvl\"][these])\n",
     "        self.controls['cLvl'] = cLvlNow\n",
-=======
-    "            cLvlNow[these] = self.solution[t].cFunc(self.state_now[\"mLvlNow\"][these],self.state_now[\"pLvlNow\"][these])\n",
-    "            MPCnow[these]  =self.solution[t].cFunc.derivativeX(self.state_now[\"mLvlNow\"][these],self.state_now[\"pLvlNow\"][these])\n",
-    "        self.controls[\"cLvlNow\"] = cLvlNow\n",
->>>>>>> 88ab57f8
     "        self.MPCnow  = MPCnow"
    ]
   },
@@ -203,15 +197,9 @@
     "        ThisType.simulate()\n",
     "        type_list.append(ThisType)\n",
     "    \n",
-<<<<<<< HEAD
     "    # Get the most recent simulated values of X = cLvl, MPCnow, aLvl, pLvl for all types   \n",
     "    cLvl_all = np.concatenate([ThisType.controls['cLvl'] for ThisType in type_list])\n",
     "    aLvl_all = np.concatenate([ThisType.state_now[\"aLvl\"] for ThisType in type_list])\n",
-=======
-    "    # Get the most recent simulated values of X = cLvlNow, MPCnow, aLvlNow, pLvlNow for all types   \n",
-    "    cLvl_all = np.concatenate([ThisType.controls[\"cLvlNow\"] for ThisType in type_list])\n",
-    "    aLvl_all = np.concatenate([ThisType.state_now[\"aLvlNow\"] for ThisType in type_list])\n",
->>>>>>> 88ab57f8
     "    MPC_all = np.concatenate([ThisType.MPCnow for ThisType in type_list])\n",
     "    pLvl_all = np.concatenate([ThisType.state_now[\"pLvl\"] for ThisType in type_list])\n",
     "    \n",
@@ -328,9 +316,6 @@
    "name": "python",
    "nbconvert_exporter": "python",
    "pygments_lexer": "ipython3",
-<<<<<<< HEAD
-   "version": "3.6.12"
-=======
    "version": "3.7.5"
   },
   "latex_envs": {
@@ -363,7 +348,6 @@
    "toc_position": {},
    "toc_section_display": true,
    "toc_window_display": false
->>>>>>> 88ab57f8
   }
  },
  "nbformat": 4,
