{
 "cells": [
  {
   "cell_type": "markdown",
   "metadata": {},
   "source": [
    "# [Krusell Smith (1998)](https://www.journals.uchicago.edu/doi/pdf/10.1086/250034)\n",
    "\n",
    "- Original version by Tim Munday \n",
    "- Comments and extensions by Tao Wang\n",
    "- Further edits by Chris Carroll"
   ]
  },
  {
   "cell_type": "markdown",
   "metadata": {},
   "source": [
    "[![Binder](https://mybinder.org/badge_logo.svg)](https://mybinder.org/v2/gh/econ-ark/DemARK/master?filepath=notebooks%2FKrusellSmith.ipynb)\n"
   ]
  },
  {
   "cell_type": "markdown",
   "metadata": {},
   "source": [
    "### Overview\n",
    "\n",
    "The benchmark Krusell-Smith model has the following broad features:\n",
    "   * The aggregate state switches between \"good\" and \"bad\" with known probabilities\n",
    "   * All consumers experience the same aggregate state for the economy (good or bad)\n",
    "   * _ex ante_ there is only one type of consumer, which is infinitely lived\n",
    "   * _ex post_ heterogeneity arises from uninsurable idiosyncratic income shocks\n",
    "      * Specifically, individuals are at risk of spells of unemployment\n",
    "      * In a spell of unemployment, their income is zero\n",
    "   \n",
    "Thus, each agent faces two types of uncertainty: About their employment state, and about the income they will earn when employed.  And the values of income and unemployment risk depend on the aggregate state.\n"
   ]
  },
  {
   "cell_type": "markdown",
   "metadata": {},
   "source": [
    "### Details\n",
    "\n",
    "#### Idiosyncratic\n",
    "Each agent _attempts_ to supply an amount of productive labor $\\ell$ in each period.  (Here and below we mostly follow the notation of Krusell and Smith (1998)).\n",
    "\n",
    "However, whether they _succeed_ in supplying that labor (and earning a corresponding wage) is governed by the realization of the stochastic variable $\\epsilon$.  If the agent is unlucky, $\\epsilon$ is zero and the agent is unemployed.  The amount of labor they succeed in supplying is thus $\\epsilon\\ell$.\n",
    "\n",
    "#### Aggregate\n",
    "Aggregate output ($\\bar{y}$) is produced using a Cobb-Douglas production function using capital and labor. (Bars over variables indicate the aggregate value of a variable that has different values across different idiosyncratic consumers).\n",
    "\n",
    "$z$ denotes the aggregate shock to productivity. $z$ can take two values, either $z_g$ -- the \"good\" state, or $z_b < z_g$ -- the \"bad\" state.  Consumers gain income from providing labor, and from the rental return on any capital they own.  Labor and capital markets are perfectly efficient so both factors are both paid their marginal products.\n",
    "\n",
    "The agent can choose to save by buying capital $k$ which is bounded below at the borrowing constraint of 0.\n",
    "\n",
    "\n",
    "Putting all of this together, aggregate output is given by: \n",
    "\\begin{eqnarray}\n",
    "\\bar{y} & = & z\\bar{k}^\\alpha \\bar{\\ell}^{1-\\alpha}\n",
    "\\end{eqnarray}\n"
   ]
  },
  {
   "cell_type": "markdown",
   "metadata": {},
   "source": [
    "The aggregate shocks $z$ follow first-order Markov chains with the transition probability of moving from state $s$ to state $s'$ denoted by $\\pi_{ss'}$. The aggregate shocks and individual shocks are correlated: The probability of being unemployed is higher in bad times, when aggregate productivity is low, than in good times, when aggregate productivity is high.\n",
    "\n",
    "#### Idiosyncratic and Aggregate Together\n",
    "\n",
    "The individual shocks satisfy the law of large numbers, and the model is constructed so that the number of agents who are unemployed in the good state always equals $u_g$, and is always $u_b$ in the bad state. Given the aggregate state, individual shocks are independent from each other.\n",
    "\n",
    "For the individual, the probability of moving between a good state and employment to a bad state and unemployment is denoted $\\pi_{gb10}$ with similar notation for the other transition probabilities.\n",
    "\n",
    "(Krusell and Smith allow for serially correlated unemployment at the idiosyncratic level. Here we will simplify this and have unemployment be serially uncorrelated.)"
   ]
  },
  {
   "cell_type": "markdown",
   "metadata": {},
   "source": [
    "Finally, $\\Gamma$ denotes the current distribution of consumers over capital and employment status, and $H$ denotes the law of motion of this distribution. "
   ]
  },
  {
   "cell_type": "markdown",
   "metadata": {},
   "source": [
    "#### The Idiosyncratic Individual's Problem Given the Aggregate State\n",
    "\n",
    "The individual's problem is:\n",
    "\\begin{eqnarray*}\n",
    "V(k, \\epsilon; \\Gamma, z) &=& \\max_{k'}\\{U(c) + \\beta \\mathbb{E}[V(k' ,\\epsilon'; \\Gamma', z')|z, \\epsilon]\\} \\\\\n",
    "c + k' &=& r(\\bar{k}, \\bar{\\ell}, z)k + w(\\bar{k}, \\bar{\\ell}, z)\\ell\\epsilon + (1-\\delta)k \\\\\n",
    "\\Gamma' &=& H(\\Gamma, z, z') \\\\\n",
    "k' &\\geq& 0 \\\\\n",
    "\\end{eqnarray*}"
   ]
  },
  {
   "cell_type": "markdown",
   "metadata": {},
   "source": [
    "Krusell and Smith define an equilibrium as a law of motion $H$, a value function $V$, a rule for updating capital $f$ and pricing functions $r$ and $w$, such that $V$ and $f$ solve the consumers problem, $r$ and $w$ denote the marginal products of capital and labour, and $H$ is consistent with $f$ (i.e. if we add up all of the individual agents capital choices we get the correct distribution of capital)."
   ]
  },
  {
   "cell_type": "markdown",
   "metadata": {},
   "source": [
    "##### Discussion of the KS Algorithm\n",
    "\n",
    "In principle, $\\Gamma$ is a high-dimensional object because it includes the whole distribution of individuals' wealth and employment states. Because the optimal amount to save is a nonlinear function of the level of idiosyncratic $k$, next period's aggregate capital stock $\\bar{k}'$ depends on the distribution of the holdings of idiosyncratic $k$ across the population of consumers. Therefore the law of motion $H$ is not a trivial function of the $\\Gamma$. \n",
    "\n",
    "KS simplified this problem by noting the following. \n",
    "\n",
    "1. The agent cares about the future aggregate aggregate state only insofar as that state affects their own personal value of $c$\n",
    "1. Future values of $c$ depend on the aggregate state only through the budget constraint\n",
    "1. The channels by which the budget constraint depends on the aggregate state are:\n",
    "   * The probability distributions of $\\epsilon$ and $z$ are affected by the aggregate state\n",
    "   * Interest rates and wages depend on the future values of $\\bar{k}$ and $\\bar{\\ell}$\n",
    "1. The probability distributions for the future values of $\\{\\epsilon, z\\}$ are known\n",
    "   * They are fully determined by the Markov transition matrices\n",
    "1. But the values of $r$ and $w$ are both determined by the future value of $\\bar{k}$ (in combination with the exogenous value of $\\bar{\\ell}$)\n",
    "   * So the only _endogenous_ object that the agent needs to form expectations about, in order to have a complete rational expectation about everything affecting them, is $\\bar{k}'$\n",
    "\n",
    "The key result in Krusell and Smith is the discovery that a very simple linear rule does an extraordinarily good job (though not quite perfect) in forecasting $\\bar{k'}$\n",
    "\n",
    "They then argue that, since rationality is surely bounded to some degree, the solution that an agent obtains using a good forecasting rule for $\\bar{k}'$ is \"good enough\" to compute an \"approximate\" solution to the consumer's optimization problem.\n",
    "\n",
    "They define a generic algorithm to find a forecasting rule for $\\bar{k}$ as follows\n",
    "\n",
    "1. Choose the number of moments $n$ of the distribution of $k$ to be included in the set of variables to forecast $\\bar{k}'$. In the simplest case, $n=1$, the only forecasting variable for next period's $\\bar{k}'$ is the mean (the first moment, $n=1$)) of current capital, $\\bar{k}$.\n",
    "2. Each individual adopts the same belief about the law motion of these moments, $H_I$ and finds the optimal decision policy, $f_I$, contingent on that guess.\n",
    "3. Use the optimal policy to simulate a history of aggregate capital with a large number of agents. \n",
    "4. Characterize the realized law of motion using the same number of moments $n$ \n",
    "5. Compare it with the $H_I$, what is taken as given by individuals. \n",
    "6. Iterate until the two converge. \n",
    "\n",
    "In the end, the solution to the original problem is well approximated by the following simplified problem:\n",
    "\n",
    "\\begin{eqnarray*}\n",
    "V(k, \\epsilon; \\bar k, z) &=& max_{c, k'}\\{U(c) + \\beta E[V(k' ,\\epsilon'; \\bar k', z')|z, \\epsilon]\\} \\\\\n",
    "c + k' &=& r(\\bar{k}, \\bar{\\ell}, z)k + w(\\bar{k}, \\bar{\\ell}, z)l\\epsilon + (1-\\delta)k \\\\\n",
    "\\text{When }~ z=z_g, \\quad \\mathbb{E}[\\log\\bar{k}'] & = & a_0 + a_1 \\log\\bar k \\\\\n",
    "\\text{When }~ z=z_b,  \\quad \\mathbb{E}[\\log\\bar{k}'] & = & b_0 + b_1 \\log\\bar k \\\\\n",
    "k' &\\geq& 0 \\\\\n",
    "\\end{eqnarray*}"
   ]
  },
  {
   "cell_type": "markdown",
   "metadata": {},
   "source": [
    "## Implementation Using the HARK Toolkit"
   ]
  },
  {
   "cell_type": "markdown",
   "metadata": {},
   "source": [
    "#### The Consumer"
   ]
  },
  {
   "cell_type": "code",
   "execution_count": 3,
   "metadata": {
    "code_folding": [
     6
    ]
   },
   "outputs": [],
   "source": [
    "# Import generic setup tools\n",
    "\n",
    "# This is a jupytext paired notebook that autogenerates KrusellSmith.py\n",
    "# which can be executed from a terminal command line via \"ipython KrusellSmith.py\"\n",
    "# But a terminal does not permit inline figures, so we need to test jupyter vs terminal\n",
    "# Google \"how can I check if code is executed in the ipython notebook\"\n",
    "def in_ipynb():\n",
    "    try:\n",
    "        if str(type(get_ipython())) == \"<class 'ipykernel.zmqshell.ZMQInteractiveShell'>\":\n",
    "            return True\n",
    "        else:\n",
    "            return False\n",
    "    except NameError:\n",
    "        return False\n",
    "\n",
    "# Determine whether to make the figures inline (for spyder or jupyter)\n",
    "# vs whatever is the automatic setting that will apply if run from the terminal\n",
    "if in_ipynb():\n",
    "    # %matplotlib inline generates a syntax error when run from the shell\n",
    "    # so do this instead\n",
    "    get_ipython().run_line_magic('matplotlib', 'inline') \n",
    "else:\n",
    "    get_ipython().run_line_magic('matplotlib', 'auto') \n",
    "\n",
    "# Import the plot-figure library matplotlib\n",
    "\n",
    "import matplotlib\n",
    "import matplotlib.pyplot as plt\n",
    "\n",
    "import sys\n",
    "import os\n",
    "from copy import copy\n",
    "from HARK.utilities import plotFuncs, plotFuncsDer"
   ]
  },
  {
   "cell_type": "code",
   "execution_count": 4,
   "metadata": {
    "code_folding": [
     0
    ]
   },
   "outputs": [],
   "source": [
    "# Import components of HARK needed for solving the KS model\n",
    "from   HARK.ConsumptionSaving.ConsAggShockModel import *\n",
    "import HARK.ConsumptionSaving.ConsumerParameters as Params\n",
    "\n",
    "# Markov consumer type that allows aggregate shocks (redundant but instructive)\n",
    "from HARK.ConsumptionSaving.ConsAggShockModel import AggShockMarkovConsumerType"
   ]
  },
  {
   "cell_type": "code",
   "execution_count": 5,
   "metadata": {
    "code_folding": [
<<<<<<< HEAD
     0
=======
     4
>>>>>>> ad40b284
    ]
   },
   "outputs": [],
   "source": [
    "# Define a dictionary to make an 'instance' of our Krusell-Smith consumer.\n",
    "\n",
    "# The folded dictionary below contains many parameters to the \n",
    "# AggShockMarkovConsumerType agent that are not needed for the KS model\n",
    "KSAgentDictionary = { \n",
    "    \"CRRA\": 1.0,                           # Coefficient of relative risk aversion\n",
    "    \"DiscFac\": 0.99,                       # Intertemporal discount factor\n",
    "    \"LivPrb\" : [1.0],                      # Survival probability\n",
    "    \"AgentCount\" : 10000,                  # Number of agents of this type (only matters for simulation)\n",
    "    \"aNrmInitMean\" : 0.0,                  # Mean of log initial assets (only matters for simulation)\n",
    "    \"aNrmInitStd\"  : 0.0,                  # Standard deviation of log initial assets (only for simulation)\n",
    "    \"pLvlInitMean\" : 0.0,                  # Mean of log initial permanent income (only matters for simulation)\n",
    "    \"pLvlInitStd\"  : 0.0,                  # Standard deviation of log initial permanent income (only matters for simulation)\n",
    "    \"PermGroFacAgg\" : 1.0,                 # Aggregate permanent income growth factor (only matters for simulation)\n",
    "    \"T_age\" : None,                        # Age after which simulated agents are automatically killed\n",
    "    \"T_cycle\" : 1,                         # Number of periods in the cycle for this agent type\n",
    "# Parameters for constructing the \"assets above minimum\" grid\n",
    "    \"aXtraMin\" : 0.001,                    # Minimum end-of-period \"assets above minimum\" value\n",
    "    \"aXtraMax\" : 20,                       # Maximum end-of-period \"assets above minimum\" value               \n",
    "    \"aXtraExtra\" : [None],                 # Some other value of \"assets above minimum\" to add to the grid\n",
    "    \"aXtraNestFac\" : 3,                    # Exponential nesting factor when constructing \"assets above minimum\" grid\n",
    "    \"aXtraCount\" : 24,                     # Number of points in the grid of \"assets above minimum\"\n",
    "# Parameters describing the income process\n",
    "    \"PermShkCount\" : 1,                    # Number of points in discrete approximation to permanent income shocks - no shocks of this kind!\n",
    "    \"TranShkCount\" : 1,                    # Number of points in discrete approximation to transitory income shocks - no shocks of this kind!\n",
    "    \"PermShkStd\" : [0.],                   # Standard deviation of log permanent income shocks - no shocks of this kind!\n",
    "    \"TranShkStd\" : [0.],                   # Standard deviation of log transitory income shocks - no shocks of this kind!\n",
    "    \"UnempPrb\" : 0.0,                      # Probability of unemployment while working - no shocks of this kind!\n",
    "    \"UnempPrbRet\" : 0.00,                  # Probability of \"unemployment\" while retired - no shocks of this kind!\n",
    "    \"IncUnemp\" : 0.0,                      # Unemployment benefits replacement rate\n",
    "    \"IncUnempRet\" : 0.0,                   # \"Unemployment\" benefits when retired\n",
    "    \"tax_rate\" : 0.0,                      # Flat income tax rate\n",
    "    \"T_retire\" : 0,                        # Period of retirement (0 --> no retirement)\n",
    "    \"BoroCnstArt\" : 0.0,                   # Artificial borrowing constraint; imposed minimum level of end-of period assets   \n",
    "    \"cycles\": 0,                           # Consumer is infinitely lived\n",
    "    \"PermGroFac\" : [1.0],                  # Permanent income growth factor\n",
    "# New Parameters that we need now    \n",
    "    'MgridBase': np.array([0.1,0.3,0.6,\n",
    "                           0.8,0.9,0.98,\n",
    "                           1.0,1.02,1.1,\n",
    "                           1.2,1.6,2.0,\n",
    "                           3.0]),          # Grid of capital-to-labor-ratios (factors)\n",
    "    'MrkvArray': np.array([[0.875,0.125],\n",
    "                           [0.125,0.875]]),  # Transition probabilities for macroecon. [i,j] is probability of being in state j next\n",
    "                                           # period conditional on being in state i this period. \n",
    "    'PermShkAggStd' : [0.0,0.0],           # Standard deviation of log aggregate permanent shocks by state. No continous shocks in a state.\n",
    "    'TranShkAggStd' : [0.0,0.0],           # Standard deviation of log aggregate transitory shocks by state. No continuous shocks in a state.\n",
    "    'PermGroFacAgg' : 1.0\n",
    "}\n",
    "\n",
    "# Here we restate just the \"interesting\" parts of the consumer's specification\n",
    "\n",
    "KSAgentDictionary['CRRA']    = 1.0      # Relative risk aversion \n",
    "KSAgentDictionary['DiscFac'] = 0.99     # Intertemporal discount factor\n",
    "KSAgentDictionary['cycles']  = 0        # cycles=0 means consumer is infinitely lived\n",
    "\n",
    "# KS assume that 'good' and 'bad' times are of equal expected duration\n",
    "# The probability of a change in the aggregate state is p_change=0.125\n",
    "p_change=0.125\n",
    "p_remain=1-p_change\n",
    "\n",
    "# Now we define macro transition probabilities for AggShockMarkovConsumerType\n",
    "#   [i,j] is probability of being in state j next period conditional on being in state i this period. \n",
    "# In both states, there is 0.875 chance of staying, 0.125 chance of switching\n",
    "AggMrkvArray = \\\n",
    "np.array([[p_remain,p_change],  # Probabilities of states 0 and 1 next period if in state 0\n",
    "          [p_change,p_remain]]) # Probabilities of states 0 and 1 next period if in state 1\n",
    "KSAgentDictionary['MrkvArray'] = AggMrkvArray"
   ]
  },
  {
   "cell_type": "code",
   "execution_count": 6,
   "metadata": {},
   "outputs": [],
   "source": [
    "# Create the Krusell-Smith agent as an instance of AggShockMarkovConsumerType \n",
    "KSAgent = AggShockMarkovConsumerType(**KSAgentDictionary)"
   ]
  },
  {
   "cell_type": "markdown",
   "metadata": {},
   "source": [
    "Now we need to specify the income distribution. \n",
    "\n",
    "The HARK toolkit allows for two components of labor income: Persistent (or permanent), and transitory.  \n",
    "\n",
    "Using the KS notation above, a HARK consumer's income is\n",
    "\\begin{eqnarray}\n",
    "y & = & w p \\ell \\epsilon \n",
    "\\end{eqnarray}\n",
    "where $p$ is the persistent component of income.  Krusell and Smith did not incorporate a persistent component of income, however, so we will simply calibrate $p=1$ for all states.\n",
    "\n",
    "For each of the two aggregate states we need to specify:\n",
    "   * The _proportion_ of consumers in the $e$ and the $u$ states\n",
    "   * The level of persistent/permanent productivity $p$ (always 1)\n",
    "   * The ratio of actual to permanent productivity in each state $\\{e,u\\}$\n",
    "      * In the KS notation, this is $\\epsilon\\ell$  \n"
   ]
  },
  {
   "cell_type": "code",
   "execution_count": 7,
   "metadata": {
    "code_folding": [
     0
    ]
   },
   "outputs": [],
   "source": [
    "# Construct the income distribution for the Krusell-Smith agent\n",
    "prb_eg = 0.96         # Probability of   employment in the good state\n",
    "prb_ug = 1-prb_eg     # Probability of unemployment in the good state\n",
    "prb_eb = 0.90         # Probability of   employment in the bad state\n",
    "prb_ub = 1-prb_eb     # Probability of unemployment in the bad state\n",
    "p_ind  = 1            # Persistent component of income is always 1\n",
    "ell_ug = ell_ub = 0   # Labor supply is zero for unemployed consumers in either agg state\n",
    "ell_eg = 1.0/prb_eg   # Labor supply for employed consumer in good state\n",
    "ell_eb = 1.0/prb_eb   # 1=pe_g*ell_ge+pu_b*ell_gu=pe_b*ell_be+pu_b*ell_gu\n",
    "\n",
    "# IncomeDstn is a list of lists, one for each aggregate Markov state\n",
    "# Each contains three arrays of floats, representing a discrete approximation to the income process. \n",
    "# Order: \n",
    "#   state probabilities \n",
    "#   idiosyncratic persistent income level by state (KS have no persistent shocks p_ind is always 1.0)\n",
    "#   idiosyncratic transitory income level by state\n",
    "\n",
    "KSAgent.IncomeDstn[0] = \\\n",
    "[[np.array([prb_eg,prb_ug]),np.array([p_ind,p_ind]),np.array([ell_eg,ell_ug])], # Agg state good\n",
    " [np.array([prb_eb,prb_ub]),np.array([p_ind,p_ind]),np.array([ell_eb,ell_ub])]  # Agg state bad\n",
    "]"
   ]
  },
  {
   "cell_type": "markdown",
   "metadata": {},
   "source": [
    "Up to this point, individual agents do not have enough information to solve their decision problem yet. What is missing are beliefs about the endogenous macro variables $r$ and $w$, both of which are functions of $\\bar{k}$. "
   ]
  },
  {
   "cell_type": "markdown",
   "metadata": {},
   "source": [
    "#### The Aggregate Economy"
   ]
  },
  {
   "cell_type": "code",
   "execution_count": 9,
   "metadata": {
    "code_folding": [
     2
    ]
   },
   "outputs": [],
   "source": [
    "from HARK.ConsumptionSaving.ConsAggShockModel import CobbDouglasMarkovEconomy\n",
    "\n",
    "KSEconomyDictionary = {\n",
    "    'PermShkAggCount': 1, \n",
    "    'TranShkAggCount': 1, \n",
    "    'PermShkAggStd': [0.0,0.0], \n",
    "    'TranShkAggStd': [0.0,0.0], \n",
    "    'DeprFac': 0.025, # Depreciation factor\n",
    "    'CapShare': 0.36, # Share of capital income in cobb-douglas production function\n",
    "    'DiscFac': 0.99,\n",
    "    'CRRA': 1.0,\n",
    "    'PermGroFacAgg': [1.0,1.0],\n",
    "    'AggregateL':1.0, # Fix aggregate labor supply at 1.0 - makes interpretation of z easier\n",
    "    'act_T':1200, # Number of periods for economy to run in simulation\n",
    "    'intercept_prev': [0.0,0.0], # Make some initial guesses at linear savings rule intercepts for each state\n",
    "    'slope_prev': [1.0,1.0], # Make some initial guesses at linear savings rule slopes for each state\n",
    "    'MrkvArray': np.array([[0.875,0.125],\n",
    "                           [0.125,0.875]]), # Transition probabilities\n",
    "    'MrkvNow_init': 0   # Pick a state to start in (we pick the first state)\n",
    "}\n",
    "\n",
    "# The 'interesting' parts of the CobbDouglasMarkovEconomy\n",
    "KSEconomyDictionary['CapShare']  = 0.36\n",
    "KSEconomyDictionary['MrkvArray'] = AggMrkvArray\n",
    "\n",
    "KSEconomy = CobbDouglasMarkovEconomy(agents = [KSAgent], **KSEconomyDictionary) # Combine production and consumption sides into an \"Economy\""
   ]
  },
  {
   "cell_type": "markdown",
   "metadata": {},
   "source": [
    "We have now populated the $\\texttt{KSEconomy}$ with $\\texttt{KSAgents}$ defined before. That is basically telling the agents to take the macro state from the $\\texttt{KSEconomy}$. \n",
    "\n",
    "Now we construct the $\\texttt{AggShkDstn}$ that specifies the evolution of the dynamics of the $\\texttt{KSEconomy}$.\n",
    "\n",
    "The structure of the inputs for $\\texttt{AggShkDstn}$ follows the same logic as for $\\texttt{IncomeDstn}$. Now there is only one possible outcome for each aggregate state (the KS aggregate states are very simple), therefore, each aggregate state has only one possible condition which happens with probability 1."
   ]
  },
  {
   "cell_type": "code",
   "execution_count": 10,
   "metadata": {
    "code_folding": [
     0
    ]
   },
   "outputs": [],
   "source": [
    "# Calibrate the magnitude of the aggregate shocks\n",
    "\n",
    "Tran_g = 1.01 # Productivity z in the good aggregate state\n",
    "Tran_b = 0.99 # and the bad state\n",
    "\n",
    "# The HARK framework allows permanent shocks\n",
    "Perm_g = Perm_b = 1.0 # KS assume there are no aggregate permanent shocks\n",
    "\n",
    "# Aggregate productivity shock distribution by state.\n",
    "# First element is probabilities of different outcomes, given the state you are in. \n",
    "# Second element is agg permanent shocks (here we don't have any, so just they are just 1.).\n",
    "# Third  element is agg transitory shocks, which are calibrated the same as in Krusell Smith.\n",
    "\n",
    "KSAggShkDstn = [\n",
    "    [np.array([1.0]),np.array([Perm_g]),np.array([Tran_g])], # Aggregate good\n",
    "    [np.array([1.0]),np.array([Perm_b]),np.array([Tran_b])]  # Aggregate bad\n",
    "]\n",
    "\n",
    "KSEconomy.AggShkDstn = KSAggShkDstn"
   ]
  },
  {
   "cell_type": "markdown",
   "metadata": {},
   "source": [
    "#### Summing Up\n",
    "\n",
    "The combined idiosyncratic and aggregate assumptions can be summarized mathematically as follows.\n",
    "\n",
    "$\\forall \\{s,s'\\}=\\{g,b\\}\\times\\{g,b\\}$, the following two conditions hold:\n",
    "\n",
    "$$\\underbrace{\\pi_{ss'01}}_{p(s \\rightarrow s',u \\rightarrow e)}+\\underbrace{\\pi_{ss'00}}_{p(s \\rightarrow s', u \\rightarrow u)} = \\underbrace{\\pi_{ss'11}}_{p(s\\rightarrow s', e \\rightarrow e) }  + \\underbrace{\\pi_{ss'10}}_{p(s \\rightarrow s', e \\rightarrow u)} = \\underbrace{\\pi_{ss'}}_{p(s\\rightarrow s')}$$\n",
    "\n",
    "$$u_s \\frac{\\pi_{ss'00}}{\\pi_{ss'}}+ (1-u_s) \\frac{\\pi_{ss'10}}{\\pi_{ss'}} = u_{s'}$$"
   ]
  },
  {
   "cell_type": "markdown",
   "metadata": {},
   "source": [
    "### Solving the Model\n",
    "Now, we have fully defined all of the elements of the macroeconomy, and we are in postion to construct an object that represents the economy and to construct a rational expectations equilibrium."
   ]
  },
  {
   "cell_type": "code",
   "execution_count": 11,
   "metadata": {
    "code_folding": [
     0
    ],
    "scrolled": true
   },
   "outputs": [
    {
     "name": "stdout",
     "output_type": "stream",
     "text": [
      "intercept=[-0.2391625043170693, -0.23612394642292522], slope=[1.0589379022340042, 1.0583972665830461], r-sq=[0.9999007630097778, 0.9998101850187024]\n",
      "intercept=[-0.23284348000117538, -0.23005037314000176], slope=[1.0437242579937263, 1.0430192001137852], r-sq=[0.999597842568587, 0.9995228787583207]\n",
      "intercept=[-0.14179377913302404, -0.1397845879435921], slope=[1.019522234277403, 1.0190138495183052], r-sq=[0.9999999957550034, 0.9999999943223266]\n",
      "intercept=[-0.16165570894331788, -0.1596785727367067], slope=[1.024322321505227, 1.023796249802059], r-sq=[0.9999999330730815, 0.9999998121130941]\n",
      "intercept=[-0.15367980777948007, -0.1523709066299711], slope=[1.0228330019333458, 1.0224883026048857], r-sq=[0.9999999953306511, 0.9999999958583536]\n"
     ]
    }
   ],
   "source": [
    "# Construct the economy, make an initial history, then solve \n",
    "\n",
    "KSAgent.getEconomyData(KSEconomy) # Makes attributes of the economy, attributes of the agent\n",
    "\n",
    "KSEconomy.makeAggShkHist() # Make a simulated history of the economy\n",
    "\n",
    "# Set tolerance level. \n",
    "\n",
    "KSEconomy.tolerance = 0.01\n",
    "\n",
    "# Solve macro problem by finding a fixed point for beliefs\n",
    "\n",
    "KSEconomy.solve() # Solve the economy using the market method. \n",
    "# i.e. guess the saving function, and iterate until a fixed point"
   ]
  },
  {
   "cell_type": "markdown",
   "metadata": {},
   "source": [
    "The last line above is the converged aggregate saving rule for good and bad times, respectively."
   ]
  },
  {
   "cell_type": "code",
   "execution_count": 13,
   "metadata": {
    "code_folding": [
     0
    ]
   },
   "outputs": [
    {
     "name": "stdout",
     "output_type": "stream",
     "text": [
      "Aggregate savings as a function of aggregate market resources:\n"
     ]
    },
    {
     "data": {
      "image/png": "iVBORw0KGgoAAAANSUhEUgAAAXEAAAD8CAYAAACB3pQWAAAABHNCSVQICAgIfAhkiAAAAAlwSFlzAAALEgAACxIB0t1+/AAAADl0RVh0U29mdHdhcmUAbWF0cGxvdGxpYiB2ZXJzaW9uIDMuMC4zLCBodHRwOi8vbWF0cGxvdGxpYi5vcmcvnQurowAAIABJREFUeJzt3Xl8lNWh//HPCQGUNQkge4CALCImmZkkE61aNVhr64Kypb2/23vbW+y9vbWVsIh7laogUNtqK9R6W20Jm9qqtbZQa90SyM6+hh1ZQgh7EpI5vz8y0TRiEkImz8zk+369fDnzMGG+rzj5enKe5znHWGsREZHQFOF0ABERaT6VuIhICFOJi4iEMJW4iEgIU4mLiIQwlbiISAhTiYuIhDCVuIhICFOJi4iEsMhAv0HPnj3t4MGDA/02IiJhJS8vr8Ra26ux1wW8xAcPHkxubm6g30ZEJKwYY3Y35XWaThERCWEqcRGREKYSFxEJYSpxEZEQphIXEQlhKnERkRCmEhcRCWEBv05cRESazvp85L21qMmvV4mLiASJHWs/pvLNDDznNjb5azSdIiLisLKSg6z+xbcY/Oqt9Dm3jzVjHmvy12okLiLikOqqKnJf+ykjNj6L254h97K7GZn+NMkxvYCpTfo7VOIiIg7YvPpvRP7tflKqd7Chwxg63TGflNEpF/z3qMRFRFpRyYHd7FqSgefESg7Rg7yk+bi++m1MRPNmt1XiIiKtoLKinPzlTzFm2wtcRRVZA/6D+PTHcXfpflF/r0pcRCTA1v3zNbr/8yG8vv0UdUqhx90LSB12ZYv83SpxEZEAObBzM4eWTyXxzEfsM30pum4h8TdObtH3UImLiLSw8jOnKMh8jMQ9vyWKCLLivo9r0kMMuKRTi7+XSlxEpIVYn4/Cla/QJ+sJUjlCXrcbGTBpHqkDhgbsPVXiIiItYPfmfE68PpXEigJ2Rgxmw00/w33N1wL+vipxEZGLcPJ4KRsWP4D74DKizSVkj5iJZ/w0Itt3aJX3V4mLiDSDr7qavDdfYEjhXJLtcXJjvsaw9Ll4L+vfqjkaLHFjjAtYDpT5D62y1s40xoz3H3NZa+cGOKOISFDZXvQhVW9OI6lqE1siR1B668sku653JEtjI/EYa+1Q+LTQy/wFjrV2lTEmzhiTZq1dFeigIiJOO3bkE7ZmziDp6JscM91YEz8bz+3/Q0S7do5lavA+z3rlHGetLQaSgGL/sWLAFaBsIiJBoepcJauXPk3E827cR99iTe+JtP9RAcnjfuBogUMT58SNMVOstbWrlEfV++Me53s9MAUgNjb2ogKKiDhpY/Y7dFx5PynVO1nfMYEud87HO8rjdKxPNfXE5ligtsTLgJiGXuwv/EUAHo/HNjudiIhDDu/fyZ6l0/CcWMVBepKf8iyJX/lWsxeqCpRGS9wYU3/kncNno/E4YGVLhxIRcUpF+Rnylz1F/I6FjMFH9sDvEJ/+Y/p07up0tPNqykg8BiitfWKtXWGMmWGMSfM/10lNEQkLRf9YTsz7j5BqD1DQ+WouG78Ab9wop2M1qNES95/MvKfeMV1WKCJhY3/xBo6syCDhTBZ7TT/WXv8bEm8Y73SsJtHNPiLSZp09fZLCzEdw7X2FaCLIHnovrkkPMrDjJU5HazKVuIi0OdbnI/+d39F/zWxSKSG3exqxk+bh7T/E6WgXTCUuIm3Krk25nPpjBu6KQna0G8LGsc/j8d7idKxmU4mLSJtwouwoGxfPwnNoOafNpawe9QDuu+5rtYWqAkUlLiJhzVddTe4bzzO0aB7J9gQ5PW9n+OQ5pPTq63S0FqESF5GwtTX/n9i3p5NctYXNkaM4dttiUuK/5HSsFqUSF5GwU3p4P9szp+MpfZtS052chCdx3/Y9x9c5CQSVuIiEjapzleSueIYrtjxHoq1gTZ/JjP7GkyR1b3ClkJCmEheRsLDh47fptGoWXt8u1nV00W3cfLwjw3+RVZW4iIS0Q/t2sG9pBu6T/+ATepGf+hyJY78ZdAtVBYpKXERCUkX5GQqWzOaqnS8yGh9Zsd8lMf0x+nbq4nS0VqUSF5GQU/TuEnp88Chee5CCLl+i94QFpA4e4XQsR6jERSRk7Nu+nqOvTiX+7Gp2Rwxg3Q2/JfG6cU7HcpRKXESC3plTxyla/DDu/X8gmkiyL/8RrgmzGBRCC1UFikpcRIKW9fnI+8tviM15klRKyYm6mSGT5uHtN8jpaEFDJS4iQal4/WrOvpGBp3Id29sNpfQri0hKHut0rKCjEheRoHK89AibM+/Hc/hVTprOrB79MJ5xP6JdpOrqfPRdEZGg4KuuJvePP+fydQvw2JPk9hrHyPSnSenR2+loQa0pGyW7qNkQGWvtCv+x8dTseu/SVm0icrG25L5LxDszSK7axqb2oym9bR4pV13tdKyQ0JSR+D3W2nv8myPHAS6o2SDZGBNnjEnTZski0hwlB/dSvGQGyWVvc4Rocl1zcH99Spu527IlNFjixpgpQJ4xJq52xG2MuQdY6n9JMTWlrhIXkSY7V1lB3oq5jN7yPAlUktXv3xiTPhtPt2ino4WcxkbiQ/3/XmaMWQjMBKLqvaZH/S/yl/8UgNjY2IvNKCJhZP2Hb9Dl3Qfw+vay9tIkou6aR+rwBKdjhaymTKfssNaWGWPyqCnmMqDBdR2ttYuARQAej8dedEoRCXkH92zjwLKpuE69zwHTm8JrfkX8TZM1dXKRGivxHD4r7ChqCryYz0bjccDKwEQTkXBQfvY0BUseJ2HXS3QHsgZ/j8RJD9OvjS1UFSgNlri1doX/hGaa//kigHrHNB8uIp9jfT6K/r6EXh8/Rqo9RH7X6+g7YR6pg9rmQlWB0uh0Sp1LCFed55iIyOfs3VbEsVczSCjPYVfEQNbf+DKua+9wOlZY0s0+ItJiTp04xrrMh3AfyCSKDmQPz8A9YSbtO3R0OlrYUomLyEWzPh95by0iNn9OzUJV0V9lyORn8PYZ6HS0sKcSF5GLsmNdNhVvZOA5t55tkZdTesuLJHlucjpWm6ESF5FmOX70UM1CVUde54Tpypoxj+G5814i2rVzOlqbohIXkQtSXVVF7uvPMnzDs3jsKXIvu5uR6U+THNPL6WhtkkpcRJps85qVRP51JinVO9jYYQzHbp9PypUpTsdq01TiItKokoN72Jk5jaTjf+UwMeQmzcP91e/obssgoBIXkS90rrKCvGVPceW2F4jnHFn9v8VV6Y/j6Vp/CSVxikpcRM5r3fuv0+29h/D69lHUKZmYuxeQOmyM07GkHpW4iPyLA7u2cHB5Bq7TH7DP9KHw2oUk3DTZ6VjyBVTiIgJA+ZlTFCz5MYm7/48oIsge8n0SJj3IgEs7Ox1NGqASF2njrM9Hwco/0Cf7cVLtYfK63UD/ifPwDhzmdDRpApW4SBu2e0shJ167D1dFPjsjBrE+7fe4r7nN6VhyAVTiIm3QyeOlbFj8AO6Dy4g2HckeMQPP+OlEtu/gdDS5QCpxkTbE+nzkvvkCQwrmkGyPkxtzK0Mnz8Xbe4DT0aSZVOIibcT2og+pems6Sec2sjVyOKW3vkyy63qnY8lFUomLhLmykoNsyZxBUskblJmurIl/As/t39dCVWFCJS4Spqqrqsh9bQEjNz6L255lTe8JjEp/iuTonk5HkxbUaIkbY45RsznyKmvtTP+x8dRsmuzSVm0iwWfT6r/S4W/3k1JdzIYO8XS6cz7eK5KcjiUB0JSR+IS6myH7Cxxr7SpjTJwxJk2bJYsEhyMHdrF7SQaeE6s4RA/ykhfguuU/tVBVGGvKf9koY0xcnedJ1IzM8f/b1eKpROSCVFaUk/3yw3RamMJVx98jq/9/0nVaAe5btdJguGvKSDwGKDXGLLTW3gPUX76sR/0vMMZMAaYAxMbGXnRIEflia/+xguj3H8ZrD1DYOZVe4+eTGjfa6VjSShotcWvtIgBjTFmdufCYJnzNIgCPx2NbIKeI1LO/eBOHV0wl8czH7DX9KLr+RRJumOB0LGllDZa4f0Rdaq1dARz1H87hs9F4HLAycPFEpL6zp09SlPkoiXtfJpoIsobei2viLAZe0snpaOKAxkbiywCPMSYNwF/mGGNm1Dmmk5oircD6fBT89Xf0W/0TvBwht9tNxE6eT2r/IU5HEwc1WOLW2jKgtqRX1TmuywpFWtHuTXmc/ONUXBWFFEcMZuPYX+BJ/arTsSQI6GYfkSB2ouwoGxfPwnNoOWfMpaweNQv3XVO1UJV8SiUuEoR81dXkvvFLhhY9Q7I9QU6P2xiePpeUXn2djiZBRiUuEmS2FbyP78/TSa7azJbIkZR+/Q+kJFzrdCwJUipxkSBReng/2zNn4Cn9M6WmOzkJP8F9239roSppkEpcxGFV5yrJe3U+ozb/gkRbzpo+k7ki/SckRX3uPjqRz1GJizhow8dv02nVLFJ8u1jXMZFu4xbgHamVLKTpVOIiDji0bwf7lk7DffJdDtKLfO/PSLz537XOiVwwlbhIK6ooP0P+0tnEF7/IlfjIiv0vEiY/Rp/OXZ2OJiFKJS7SSoreXUaPDx4h1X5CQedr6D1hAalDRjodS0KcSlwkwPZtX0/JqxkknM1mr+nH2i+/ROKX73Y6loQJlbhIgJw5dZyizEdw7/s90USSPeyHuCY+wMCOlzgdTcKISlykhVmfj/y/vMSAnCdJ5Si53ccyaPI8vP0GOx1NwpBKXKQF7dywmjN/moa7ci072sVx7OYX8KTc7HQsCWMqcZEWcPxYCZsW34/n8KucMp1YfcVDeO66j3aR+hGTwNInTOQi+Kqryf3jLxi2bj7J9iQ5Pe9gRPocUnr2cTqatBEqcZFm2pr/Hrw9neSqrWxqfwWlX59HSvw1TseSNkYlLnKBjh7ax47M6SSXvc0Rosl1PY376/fobktxhEpcpInOVVaQt+IZrtj6PIm2guy+3+TKb/wET7dop6NJG9bkEjfGzLHWzvQ/rt313qWt2qQtWP/Rm3T5+wN4fXtYe4mb7uMW4B2R4HQskaaVuH9T5Dj/4/FQs0GyMSbOGJOmzZIlXB3cs40DyzJwnfonB8xlFFz9PAlp39DUiQSNRkvcGBMHFNc5lAQs9T8uBlzU2URZJByUnz1NwdInSNj5G6KwZA26h8TJj9CvUxeno4n8i6aMxOP8o+7a51H1/vxzK9cbY6YAUwBiY2MvKqBIa7I+H0XvLqXXR4+Sag+R3+U6+k6cR+qgEU5HEzmvBkv8C6ZKyoCYhr7OWrsIWATg8XjsRSUUaSV7txVR+moGCeU57I4YyLobXsZ13R1OxxJpUGMj8VL/fHgUEGeMcQE5fDYajwNWBjCfSMCdPlnG2sUP4z7wB6LpQPbwqbgn3M+gDh2djibSqAZL3FqbD59Oj0T5j60wxszwlzs6qSmhyvp85L39IrG5T5FKKTlRtzAk/Rm8fTQFKKGjSVen1J0e8T/XZYUS0orXr6b8jQw8levY1m4Ypbf8mqSkNKdjiVww3ewjbcrxo4fYnHk/niOvc8J0Yc2Vj+K+814tVCUhS59caROqq6rIff1nDN/wUzz2FLm9xjEy/WmSe/R2OprIRVGJS9jbnLOKdu/MJKV6OxvbX0np7fNJGeN1OpZIi1CJS9gqObiHnZnTSTr+DoeJIdfzDO5b/0t3W0pYUYlL2DlXWUHe8qe5cuuviKeSrH7/zlXfeAJP1/r3qYmEPpW4hJV17/+Jbu89iNe3l6JLk4i5ez6pl8c7HUskYFTiEhY+2b2FT5Zl4Dr9AftNbwq/9ALxN07S1ImEPZW4hLTyM6coWPI4ibtfIgpD1pD/JnHSw/S/tLPT0URahUpcQpL1+ShctZjeWT8m1R4mv+v19Js4n9TYy52OJtKqVOIScvZsLaTstakkluexKyKW9Te9gutLtzsdS8QRKnEJGadOHGP94gdxfbKEKNOR7OHTcY+fTnstVCVtmEpcgp71+ch7ayGD8ufg5Rhrom9laPozeHsPcDqaiONU4hLUthd9xLm3puE5t5GtkcMpveUlkj03Oh1LJGioxCUolZUcZEvmTDwlf+K46cqaMT/Gc+cPiGjXzuloIkFFJS5BpbqqitzXfsqIjc/itmfIuWw8o77xNMnRPZ2OJhKUVOISNDav/huRf7uflOodbOhwFZ3umId3dIrTsUSCmkpcHFdyYDe7lmTgObGSQ/QgL2k+rq9+W3dbijSBSlwcU1lRTv6yJxmzfSFXUUXWgP8gPv1x3F26Ox1NJGQ0WuK1e2kCY621M/3HxlOz671LW7VJc6x971Wi3n8Yr28/hZ289Lx7PqnDrnQ6lkjIabDE/bvbj7XWzjTGzDTGxAEuqNkg2RgTZ4xJ02bJ0lQHdm7m0PKpJJ75iH2mL0XX/ZqEGyc6HUskZDVlt/t8Y0wUUGytLTbG3AMs9b+kmJpSV4lLg86ePknhksdI3PM7ooggK+5/cU16kAGXdHI6mkhIa+qcuIea6ROA+ivr96j/YmPMFGAKQGxsbLPDSeizPh+FK1+hb9YTpHKEvG43MmDSPFIHDHU6mkhYaFKJ+6dOJtSZC49p5PWLgEUAHo/HXnRKCUm7N+dz4vWpJFYUsDNiMBvSfo776ludjiUSVhqbE58D7PCXcm155/DZaDwOWBnQhBJyTh4vZcPiB3AfXEa0uYTVI+/HfXcGke07OB1NJOw0NhJfCMT5r1CJ8pc5xpgZtVet6KSm1PJVV5P35q8YUvgMyfY4uTFfY1j6XFIu6+90NJGw1diJzWJqTl5CnZOXuqxQ6ttW+AHVb00nqWoTWyJHcOxrr5CceJ3TsUTCnm72kYty7MgnbM2cQdLRNzlmurEmfjae2/9HC1WJtBKVuDRL1blK8l5bwMhNP8dtz7KmzySuSH+S5KjPXawkIgGkEpcLtjHrL1yy8n5SfLtY3zGBrncuwDvK7XQskTZJJS5Ndnj/TvYsycBz8u8cpBf5Kc+S+JVvaaEqEQepxKVRFeVnyF/6E+KLf80YfGQP/A7x6T+mT+euTkcTafNU4tKgon8sJ+b9R0i1ByjofDWXjV+AN26U07FExE8lLue1v3gDR1ZkkHAmi72mH2uv/w2JN4x3OpaI1KMSl39x5tRxijIfxbXv90TRjuxhP8Q18QEGdrzE6Wgich4qcQFqFqrKf+d39F8zm1RKyO2exqDJ8/H2G+x0NBFpgEpc2LUpl9OvT8VdWcSOdkPYdPMv8aR8xelYItIEKvE27PixEjZlzsJzaAWnzaWsHvUAnrszaBepj4VIqNBPaxvkq64m70/PEbd2Psn2BDk9b2f45Dmk9OrrdDQRuUAq8TZma/578PZ0kqq2srn9FRz7+mJS4r/kdCwRaSaVeBtx9NA+diyZQfKxP1NCFDmJT+G57Xu621IkxKnEw1zVuUpyVzzDFVueI9FWkN33m4xOn01S9wY3ZxKREKESD2MbPvoznf4+C69vN+s6uug2bj7ekS6nY4lIC1KJh6GDe7ezf2kG7lPv8Qm9yE99jsSx39TUiUgYUomHkYryMxQsmc1VO18kCh9Zg6aQOPlR+nbq4nQ0EQmQxjZKjgLS/E+TrLUz/cdrd713aau24FD49yX0/PBRvPYg+V2upc+E+aQOHuF0LBEJsMZG4hMBrLWLjDFJxpgpQKn/2CpjTJwxJk2bJTtn7/Z1lL46lYSza9gdMYB1N/wW13XjnI4lIq2ksY2SF9V5GgcsBO4BlvqPFQMu6myiLK3j9Mky1mY+gnv/H4imPdmX34drwv0M0kJVIm1Kk+bEjTFxQKm1ttg/xVLX5zZV9I/YpwDExsZedEj5jPX5yPvLb4jNeZJUSsmJ+gpDJj2Dt98gp6OJiAOaemJzvLX2Hv/jMqDBi4z9I/hFAB6PxzY/ntRVvH41Z9/IwFO5ju3thlL6lUUkJY91OpaIOKjREjfGjK89eWmMSQNygNrReBywMnDxBOB46RE2L56J58hrnDBdWD36YTzjfqSFqkSEBi8c9pf2HGNMnjEmD8BauwKI8/8ZOqkZONVVVaxZsQDfz114jrxGbq9xRPwgj5QJ01TgIgI0fmJzFTD0PMd1WWGAbcl9l4h3ZpBctY1N7UdTets8Uq662ulYIhJkNJwLMiUH97JzyXSSyv7CEaLJdc/F/bXv6m5LETkvlXiQOFdZQd7yOYze+kviqSSr378xJn02nm7RTkcTkSCmEg8C6z98gy7vPoDXt5e1lyYRddc8UocnOB1LREKAStxBB/ds48CyqbhOvc8B05vCa35F/E2TNXUiIk2mEndA+dnTFCx5nIRdL9EdyBr8PRInP0K/Szs7HU1EQoxKvBVZn4/CVYvpnfU4qfYQ+V2vo9/EBaTGXu50NBEJUSrxVrJnayFlr2WQWJ7LroiBrL/xZVzX3uF0LBEJcSrxADt14hjrMh/CfSCTaDqQPWIa7vEzaN+ho9PRRCQMqMQDxPp85L21iEH5T5PKMdZE30rc5Ll4+wx0OpqIhBGVeADsWPsxlW9Ow3NuA9siL+foLb8h2XOT07FEJAypxFvQ8aOH2Lx4Bp6SP3HCdGXNmMfw3HkvEe3aOR1NRMKUSrwFVFdVkfv6swzf8Cwee4rcy+5mZPrTJMf0cjqaiIQ5lfhF2rxmJZF/nUlK9Q42dBhD2R3zSRmd4nQsEWkjVOLNVHJgNzuXTiPp+N84TAx5SfNxffXbuttSRFqVSvwCVVaUk7/8Ka7ctpB4zpHV/1tclf447q71d60TEQk8lfgFWPf+63R77yG8vn0UdUqhx90LSB12pdOxRKQNU4k3wYFdWzi0fCqJpz9kn+lD4bULSbhpstOxRERU4g0pP3OKgszHSNzzW6KIIHvI90mY9CADtFCViASJpmyUnAbMtNaOrXNsPDW73rvCcas26/NRuPIV+mQ9QSpHyOt2A/0nzsM7cJjT0URE/kWjJW6tXWWMmVn73F/gtcfjjDFp4bRZ8u4thZx47T4SK/LZGTGIDTctxn3N15yOJSJyXs2ZTkkClvofFwMuIORL/OTxUjYsfgD3wWVEm45kj5iJZ/w0Itt3cDqaiMgXak6J17+Wrkf9FxhjpgBTAGJjY5vxFq3HV11N3psvMKRwLsn2OLkxtzJ08ly8vQc4HU1EpFHNKfEyIKahF1hrFwGLADwej23Ge7SK7UUfUvXmNJKqNrE1cjilt75Msut6p2OJiDRZc0o8h89G43HAypaL0zrKSg6yJXMGSSVvcMx0Y038E3hu/74WqhKRkNPoPeL+E5meOic0VwBx/qtWCKWTmtVVVaxeOgfznAt3yZus6T2RyB/mkzxOKw2KSGhqytUpK4AV9Y6F3GWFG7PfoePK+0mp3smGDvF0HrcA7yiP07FERC5K2N/sc+TALnYvycBzYhUH6Ule8rO4bvmWFqoSkbAQtiVeWVFO/tKfMGbHIsZQTdbAbxM/+TH6dOnudDQRkRYTliW+9h8riH7/Ybz2AIWdU+k1fj6pcaOdjiUi0uLCqsT3F2/i8IqpJJ75mL2mH0XXv0jCDROcjiUiEjBhUeJnT5+kMPMRXHtfIZoIsobei2viLAZe0snpaCIiARXSJW59Pgr++jv6rZ5NKiXkdk8jdtI8UvsPcTqaiEirCNkS37Upl1N/zMBVUUhxxGA23vw8Hu8tTscSEWlVIVfiJ8qOsnHxLDyHlnPaXMrqUbNw3zVVC1WJSJsUMiXuq64m943nGVo0j2R7gpwetzE8fS4pvfo6HU1ExDEhUeJb8/+JfXs6yVVb2Bw5itKv/4GUhGudjiUi4rigLvHSw/vZnjkDT+mfKTXdyUl4Evdt39M6JyIifkFZ4lXnKsldMY8rtjxHoi1nTZ/JjP7GkyR1b3AFXBGRNifoSnzDx2/TadUsvL5drOuYSLdxC/COdDkdS0QkKAVNiR/at4N9S6fhPvkun9CLgtSfkzD2/2mhKhGRBjhe4hXlZ8hfOpv44hcZjY+s2O+SMPlR+nbu6nQ0EZGg52iJF727hB4fPEaq/YSCztfQe8ICUoeMdDKSiEhIcaTE921fz9FXpxJ/djV7Ivqz7sv/R+L1dzkRRUQkpLVqiZ85dZyizEdw7/s90USSffmPcE2YRWzHS1ozhohI2GiVErc+H/l/eYkBOU+SylFyom5myKR5ePsNao23FxEJW80qcf+myWWAq7H9NivOnmbj09fjrlzLjnZxHLv5BZJSbm7O24qISD0XXOJ1dr1fZYyJM8akNbTjfYdj2+hfeYLVVzyE5677aBfp+AUxIiJhozmNmgQs9T8uBlzAv5S4MWYKMAXg8n7d4X/zSOnZ52JyiojIeTTnTpqoes971H+BtXaRtdZjrfV06zuMKBW4iEhANKfEywAtYiIiEgSaU+I5fDYajwNWtlwcERG5EBdc4tbaFUCcMSbN//wLT2qKiEhgNetSkcYuKxQRkdahJQJFREKYSlxEJISpxEVEQphKXEQkhBlrbWDfwJiTwJaAvknL6gmUOB3iAihvYClvYIVaXmi9zIOstb0ae1FrLGSyxVrraYX3aRHGmFzlDRzlDSzlDbxgy6zpFBGREKYSFxEJYa1R4ota4T1akvIGlvIGlvIGXlBlDviJTRERCRxNp4iIhDCVuIhICAtYiRtjxhtj0owxMwL1Hi3Bn3FlvWNBmd0YE+XPNt4YM6fO8aDMC59+f9NCJW+tUMlrjDlmjMkLobyu2s9wnWPBnneH/3v86fc5mDIHpMTr7sMJlNUuWxuM6i+lG+TZJwIx/uWAMcZMCea8xhgXMNafzeXfkzVo89byZ4rzPw72vBOstW5r7UwIibz31FnOOhQ+DzHW2qHWWjfwXWBhsGUO1Eg8iZr9N+GzfThDRdBm9297V3tmPI6avU2DOW++tXamMSYKKLbWFhPEeQGMMXF8lg+CPC8Q5c9cK2jz+vfezTPGxFlr54bC56HeIC8uGDMHqsQb3YcziAV9dv8Pban/AxX0eQEPNdv6QfDnrf1BrRXseWOAUmPMQv/zYM471P9PqTFmof9/7sGc91PGmCm1vwETZJkDVeKhvA9nKGQfb629x/846PP6RzNR/l9DgzavMSbtPDtVBW1e+PS3szJqfq0P6u+v3w5/3jxgCsGft9aakdvOAAAA4UlEQVTYOo+DKnOg1k4J5X04gzq7MWZ87c5K/rm4oM3rPwm0wz8FVPvBD9q81IwQ06jJF+ef0w/avP7piVL/CPGo/3DQ5qUmW235RVHzmaj722Sw5QVqLiiodyiovscBGYmH0j6c/tGLp87JiqDN7s80p/ZMOQR3XmAhUFxbjP5RY9Dm9c/hr6KmaKL8x4I2L7CMOifWrLUrgjmvP1tUnWxB/XmoIwYorX0SbJl1x6aISAjTzT4iIiFMJS4iEsJU4iIiIUwlLiISwlTiIiIhTCUuIhLCVOIiIiFMJS4iEsL+P4HpKrmjg9+LAAAAAElFTkSuQmCC\n",
      "text/plain": [
       "<Figure size 432x288 with 1 Axes>"
      ]
     },
     "metadata": {
      "needs_background": "light"
     },
     "output_type": "display_data"
    },
    {
     "name": "stdout",
     "output_type": "stream",
     "text": [
      "Consumption function at each aggregate market resources gridpoint (in general equilibrium):\n"
     ]
    },
    {
     "data": {
      "image/png": "iVBORw0KGgoAAAANSUhEUgAAAXQAAAD8CAYAAABn919SAAAABHNCSVQICAgIfAhkiAAAAAlwSFlzAAALEgAACxIB0t1+/AAAADl0RVh0U29mdHdhcmUAbWF0cGxvdGxpYiB2ZXJzaW9uIDMuMC4zLCBodHRwOi8vbWF0cGxvdGxpYi5vcmcvnQurowAAIABJREFUeJzsnXeYHMWdsN8Ok+PmvJJ2lWVJCK0AgQABAoPPYJMMTmecsMF3h33YyAnsO3P2OZ792Q82HA4YJ2wcMWdMFBmMiALlVdqozTt5pkN9f/Ts7OxqFZG0K6lenn6quqq6p0Zo3/2purpKEUIgkUgkkmMfdbI7IJFIJJLDgxS6RCKRHCdIoUskEslxghS6RCKRHCdIoUskEslxghS6RCKRHCdIoUskEslxghS6RCKRHCdIoUskEslxgn40P6y8vFxMnz79aH6kRCKRHPO8+OKLfUKIiv21O6pCnz59OmvXrj2aHymRSCTHPIqi7DyQdnLIRSKRSI4TpNAlEonkOEEKXSKRSI4TpNAlEonkOEEKXSKRSI4TpNAlEonkOEEKXSKRSI4Tjuo8dIlEIjkRyJgZupJddCW66Ex20pXs4vJZl1MbrD2inyuFLpFIJAeBEILh7HBB1CPS7k5205lwygYyA2Ou0RSNpZVLpdAlEonkaGLZFr3pXjoTnWNE3ZnspDvRTWeyk7SZHnONV/NSE6yhNlDLvLJ51ARqqAnUUBuspSZQQ6W/El098rqVQpdIJCck8Vyc7cPb2Ta8jW3D29g+5OQ7Eh1YwhrTtsRTQk2whumR6SyvXV4Q9YjEo54oiqJM0jcZRQpdIpEctwgh6E33jop7aFsh35vuLbRzqS6mhacxp3QOb53+1oKoawI1VAeq8bv8k/gtDhwpdIlEcsxj2iYdiQ5H2LHtBXFvH95O3IgX2gVdQZoiTSyvXU5TpMk5ok3UBeuOypDIkebY/wYSieSEIWNm2BHbMUbc24a3sTO2E8M2Cu0qfBU0RZp4W9PbCtJuijRR4auYEkMjRwopdIlEMuUYzg7vMUSybXgbnYlOBAIAVVGpD9bTFGnizLozmRGZQVO0iRmRGYTd4Un+BpODFLpEIpkUhBDsTu0uRNnbhkflXTztz6N5mB6ezqLyRbyj+R3MiM6gKdLEtPA0PJpnEr/B1EMKXSKRHFFGxL2hfwNbh7YWxL19eDspM1VoF3aHaYo0sbJhJTPCo9F2baAWTdUm8RscO+xX6IqirMpnzxdCrJ6gfhDYBjw8Ub1EIjlxEELQnexmff963uh/g/UD69nQv2FMxF3lr6Ip0sSlsy4dI+4yb9lxPb59NNin0BVFOZm8yBVFWa0oSpMQYtu4ZlcKIR4+cl2USCRTESEEXcku1vevH3MMZgcB5+3Ipqgzvj2/bD7zy+Yzq2QWAVdgknt+/LJPoQshXgJeUhQlCmybQOYA0b2IXiKRHCcIIehIdLC+fz0bBjYU5D2UHQIcec+MzmRlw0rmlc1jftl85pTMwat7J7nnJxYHOobeAgztpa4UGFAU5XYhxMfGVyqKci1wLUBjY+MhdVIikRw9hBC0J9rHRN0bBjYwnB0GQFd0ZpbM5NzGc5lf6kTes0tnyweUUwBFCHFgDRXlduAhIcS9e6n/OvDC3uoBWlpaxNq1aw+poxKJ5PAjhKA93s4bA2+Myrt/A7FcDABd1ZkVnVUYMhkZNpHyProoivKiEKJlf+32N4b+daBVCHEHToReOq7+WmAgL/H+N9FfiURyhLGFTVu8bWzk3b+h8CalrurMLpnNBdMvGJV3dBZuzT3JPZccKPsbcrkdaMrPdInmxY6iKA8JIc4Hfgu0jMyE2Vd0LpFIji6mbbJpYBNrd69lbfdaXux5kXjOkbdLdTG7ZDYXzrhwjLxdmmuSey15M+zvoeg2nCmJAA8XlZ+fT4eKyuVMF4lkEjFtkw39G3hh9wus7V7Lyz0vkzASAEwLT+OCaRewsHwh88vmMzM6U8r7OES+WCSRHKMYtsEbfW8UIvCXe14uvKgzIzKDi2ZcREtVCy3VLVT6Kye5t5KjgRS6RHKMkLNyvN73Oi90v8Da3Wt5tffVwkYLM6Mzubj5YlqqW2ipaqHcVz7JvZVMBlLoEskUJWtlea33tUIE/mrvq2StLACzS2Zz6cxLaaluYWnVUkq9pfu5m+REQApdIpkiZMwMr/a+ytrda3mh+wXW9a4jZ+dQUJhbOpcrZ1/pCLxyKVFvdLK7K5mCSKFLJJNIW7yNx9seZ037Gl7a/RKGbaAqKvNK5/Huue+mpbqFJZVLiHgik91VyTGAFLpEchSxbIt1fet4vP1x1rStYevQVgCaIk28d957WVa9jCWVSwi5Q5PcU8mxiBS6RHKESRkpnu18ljXta3ii/QkGMgNoisbSqqXctOwmVtavpCHcMNndlBwHSKFLJEeA7mR3YSjlH13/IGfnCLlDrKhbwTkN53BG3Rkn7K46kiOHFLpEchgQQrB+YL0j8bY1bBjYAEBDqIGr5l7FyvqVLKlagkuVL/NIjhxS6BLJIZIxM/yj+x+saVvD422P05PuQVVUFlcs5lNLP8XK+pXMiMyQmzZIjhpS6BLJQWDZFs91PcefW//MmrY1pM00ft3PGXVnsLJhJWfWnUmJt2Syuyk5QZFCl0gOgC2DW/hL61+4f9v99KZ7CbvDXNx0Mec2nsuy6mVyRULJvjFzoKigHVnlSqFLJHuhL93H37b/jfta72PDwAZ0RefM+jO5pPkSzqo/S0r8REYISA9Csg+SvUVH38T5zBBc838w/Ywj2i0pdImkiKyVZU3bGu5rvY+nOp7CEhYLyhbw2VM+y0UzLpKv2B/PGOl9iznRM5pP9YFtTnwfXykEKpyjasFoPlxzxL+CFLrkhEcIwau9r/KX1r/wwI4HiOfiVPor+cCCD3BJ8yU0R5snu4uSQ8EyIT2wF0lPIO1cYuL7uAIQKHekHKmH2pNGJR2oGK0LVIC/7IgPq+wLKXTJCUtHooP7Wu/jvtb72BXfhU/3cV7jeVzcfDGnVp+KpmqT3UXJ3jDSEOuE4XaIdcBwB8Ta82kHJHZDagCYYItNRRsr4ZIZe4q5cF4O7sBR/3qHihS65ITCtE0e2fUIv9n4G9budva3PaX6FK5ddC2rpq0i4Dp2fniPWyzDkfVEoh4ReGqCHS/95RCpcwTdeNrEEXSgArxRUNWj/72OAlLokhOCeC7OH7b8gV9t+BWdyU7qg/X865J/5e1Nb6c2WDvZ3TtxsC0net6bqIfz0fX4yNobgXC9I+y6pU46ch7OHy7vpHylqYQUuuS4pi3Wxi83/pI/bvkjKTPF0qqlrD5lNWfXny2HVA43Qjhj0XsTdawD4l17Pkx0BUbFPGveWFFH6p3UE5yc73SMsV+hj2wADZwvhFg9Qf0VwBBwshDiG4e5fxLJQSOE4KWel/j5Gz/nsbbH0BSNC2dcyPvnv5/5ZfMnu3vHJkI4U+/2JurhdmeYJL8BRwHNPSrmaWfsKepInTMEIt+mPSzsU+iKopxMXuSKoqxWFKUpv3H0SP0VAEKIhxVFaVIUZZUQQm4WLZkUDMvg7zv/zt3r72Z9/3oinggfWfgRrp57tdxT80DJJmCgFfq2QH8r9G/NH62QHR7bVtEgVONIuXYJzHt7PrquHx0SCZRLWR9F9il0IcRLwEuKokSBbcUyz7MMuCef3wacDIwRuqIo1wLXAjQ2Nh6OPkskYxjODvO7zb/j1xt+TU+6h+nh6dx82s1c3HwxPt032d2belgGDO4okvXWUXnHu8a2jTRAWTMsuhJKpo+NrkPVIIetphQHOobegjOsMp7x+2CVjW8ghLgDuAOgpaVlgjlEEsmhEcvF+MX6X3D3+rtJGAlOqzmNL53+JVbUrUBVjs9ZDAeMEM4QyHhh9291ZC6s0ba+UiifBc3nOvIum+kcpU3gkr8QjyUOSOj5IZUrFUW5Qghxb1HVECBfnZMcVeK5OL/Y4Ig8notzXuN5fHzxx5lbOneyu3b0SQ+OGxrZCn1bnWETIzXaTvc5kq5eCAsuHZV2WTP45Y/w8cL+xtC/DrTmo+yJ5P0Co1F6E/DQYe+hRJInkUvwyw2/5Ofrf04sF2Nlw0quX3w988rmTXbXjixCQLwbul+D3a+PFXjxfGxFg5JpjqhnnDk22g7VHrdzryWj7C9Cvx1oys90iebFjqIoDwkhzhdC3Ksoyk0jM2HkA1HJkSBpJPn1xl/zszd+xnB2mLPrz+a6k65jQdmCye7a4ce2YGAbdL0K3esciXe95qwdMkKw2pH03Lc7afksJ41OA10uGHYis7+HottwHnZC0cNOIcT5RXk5VVFyREgZqYLIh7JDnFl3JtefdD1vKX/LZHft8GBkoOcNR9xdrznp7jfASDr1qgsq58HsC52hkppFzmJP3sjk9lsyZZEvFkmmHCkjxT2b7uGnr/+UwewgZ9SdwfWLr2dRxaLJ7tqhkxrIR9z5qLt7HfRuGn046Qk70j75/VC9yMlXzJURt+SgkEKXTBmEEPx9x9/55tpv0pPq4fTa07lu8XWcVHnSZHftwBHCeclmRNpdrzn54bbRNqFaR9hz/8lJqxc5wyVyjPuYRAhB2rAYThsMpw1iaTOf5s8zTvqB5dOZXn5k1wqSQpdMCVqHWvna81/j+e7nmVs6l2+c9Q2WVi2d7G7tHyMNHS/Czmdh1zPQ+bIz8wQAxRnfbjgFln0kP2SyEIIVk9plyZ5YtiBWJN8xYs4YYwTtlJlO+/y5ae97RnbIo3P+/CopdMnxTdJI8sNXfsgvN/wSn8vHF079AlfOvnLqrrOSiUHbP2Dn07DrWUfmVg5QnPHteZc44q5eDFXzj6mlV49lhBBkDHti+aYNhtPmhHXxjCPtRHYvm1Xk0VWFiM9FxOcilE8bSnyFsvBI6nUVlelEfC6CHh1dOzr/+pJCl0wKQgj+tv1vfGvtt+hN93LZrMu44eQbpt6OQMk+2PmMI++dTzvDKMIGVYeak+DUjztrlDSeCj65OfThQAhBPGvSn8jRl8jSn8jSV8jniqLkUUHH0iY5y97nfQNubVS8Phf1Jf4x4i0WcniclH0uDeUYWMJACl1y1NkyuIWvPv9V1u5ey/yy+Xz3nO9OnQeeQ22j8t75LPRtcsp1L9Qvg7M+A9NOd/Iy+j5gDMtmMJmjNy/l/mSWvniOvmS2SNw5R97JHDlzYjlHfC5K/KPCrY349pDv2Cg5H1V7dVxHKUqeTKTQJUeNtJnmtldu4+71dxN0B7n5tJu5fNblkzu8EuuELQ85UfjOZ2B4l1PuiThR90nvdiLwmpPkjJMihBAkcxZ98awj5/FSHjlPOulQypjwPm5NpTzopizooSzoZk51iLKgm/KAh/KQm7KAU14R9FAScJ8QUn4zSKFLjgov97zMzU/fzM7YTi6fdTmfPPmTRL3jlwI6Ctg2dL0Mm/8Om/7mzEABZyebaafD8k84adWCE27hKdOyGUjl8lJ2RFyQctxJi2Wd3UcUPSLl2VVBljeVOedBT0He5XmBhzz6MTGUcawghS45oqTNND94+Qfcvf5uaoO1/PiCH3NKzSlHtxO5JLQ+BpsfgC0POjviKCo0nAqrvgyz3uq8wHMci0UIQSxt0jGUpmMoTWf+KD7viWcRE0zWcGlKIVIuC3porgw6Qg64C2Iuz0u6NODGrcsoerKQQpccMV7peYUvPv1FdsZ2ctWcq/j3pf+O3+U/Oh8+tMuJwjc/ANufdDZe8IRh5nkw+yKYuQoCeywOesxiWDa7Yxk6hzJ0DKXyaV7ag06azFljrnFrKrVRL3UlPs6aVUFNxEtFyOMMfwTclIc8lAc8hH0yij5WkEKXHHayVpbvv/R9fr7+59QEarjzgjs5tebUI/uhtuVMIdz8AGx6wHmlHpwlYJd9BGa/1RlK0VxHth9HiFjGGI2qB9N0DGXGRNm7YxnGT4UuDbipjXppqgiwYlY5dVEftVFfIS0LuFFVKerjCSl0yWFl08AmPvvkZ9k6tJUrZ1/JjS03EnAdodkgQkD7Wnj117D+z84CVooGjcvhgludNVDKZx2Zzz7MpHIm23qTbO9L0jaYyss6UxB4fNw8aZemUBPxURv1sry5jPq8pGujPupKfNRGfPjcJ9YzAIkUuuQwYdkWd62/i++//H2inig/XPVDVtStODIfNrgTXvutI/KBVmet7zkXOa/Szzxvys4HF0LQHcuwrTdJa29iTNoxlB7TNup3puTVl/g5dUapI+miCLsi6JHRtWQPpNAlb5quRBefe+pzvLj7RVY1ruKW5bdQ4j3MUs3EnCj81d/Azqecsulnwpn/7ryd6Q0f3s97E2QMi+19e0p7W29izDh2wK3RXBlk2fQSrq5ooKkiSFNFgIZSP0GP/NGUHDzyb43kTfFMxzPc9ORNmLbJrWfcyiXNlxy+B2iWCdvWOJH4xr+CmYHSZjj3i7DwXc5mDpOEEILeeJat46Td2pugYyg9ZrZIXdRHU0WAK1saaK4I0FwRpLkySGXIIx82Sg4rUuiSQ8IWNj9e92O+//L3aY42891zvsu08GESbM9GePluWPc7Z4qhNwpL3geL3w11S4/69ELDstmyO8HrHcOs6xjm9c5htu5OjBnX9rk0mioCnNxYwpVLG2jKi3tGeUCOZUuOGlLokoMmkUvwhae+wKNtj3LRjIv48vIvv/npiLbtzBF//odOVK7qzvzwxVc7M1R0z2Hp+/4wLJvNu+MFea/riLGhK1Z4FT3o0VlQG+ayk+toqgjSnB8mqQ575Zi2ZNKRQpccFK1DrXzysU/SFm9j9bLVvHfee9/csEEmBq/8Ep6/HQa3O2uFn3szLL0GAuWHrd8TkTPHyvv1jmE2dMcL8g55dBbUhfnA8mm8pS7CwroI08sCUtySKcv+NomOAqvyp8uEEKsnaDOIs03dwxPVS44f/r7j79z89M34dT93XnAnLdUth36zvq3wjzscmecSzlub593sPOA8AnPFR+S9rkjeG7vihRX6Ql6dt9RGuOb06QV5Tyv1S3lLjin2F6G/C0AIcYeiKMsURbl2ZKPoIq6Um0Mf35i2yXdf/C53rb+LxRWL+c7K71Dprzz4GwkBrY840fiWB509M99yOZz6Mag7+bD2OZ2zeHHnIM+09vFMaz/rO2MFeYe9Om+pi/DBM0bl3SjlLTkO2N8m0cXybgJun6BZVFGUpvyG0pLjjLSZ5qYnbmJN2xqunnM1Ny27CdfBRtCWCet+C0/9D/RthkAlrPwcLP0ghKoOSz9zps1r7UM809rP01v7eHnXEDnLRlcVTmqI8sEV01lYJG85u0RyPHJAY+iKojQBA3uRdikwoCjK7UKIj01w7bXAtQCNjY1vpq+So8xQZoh/efRfeK33NT5/6ud599x3H9wNbAte/wM8/t/Qv9XZP/PS22HBpW/6IadlC9Z3xgoR+As7BkjlLBQFFtSGueaM6SxvLuOU6aUE5JxuyQEihCAnBCnLJmXZpO18mj9P2UX5ovoDyd+5YDqnRINHtP8H+jf9iolkDaNRvKIoQ4qiXCGEuHeC+jsAWlpa9r3xnmTK0Jno5OMPf5yOeAffXvltzp92/oFfbNuw4S+w5mvQuxEqF8BVv4C5b39TUw539idZs6mXZ1r7eG7bAMNpZ43tWZVBrlxaz/Lmck5rKiXql+uWH6/sTbgF6e5LwAcg47RtYx2kpVyKgk9T8Ksafk0t5IOaRoVbx69p+FWViOvIBxb7/YS8pL+Rz68qHi/PR98DeYn3H7luSo4mmwY2cd3D15ExM9x+/u0H/vBTCNj0f/DY12D3OiifDVf8FOa/85B2tBdCsHl3ggde7+Zvr3exsTsOQEOpjwsXVHP6zDKWN5VRGfYe9L0lR4+MZRO3LGKmRcy0iZtW4Tw+rix1ANHvvjea2xOXojiiVVX8mlrIBzWNSrcLn6biz9eN5H2a4ohYU/Gp+867ptCzl/3NclkFfF1RlM/li1bnyx8SQpwP/BZoybdjfHQuOfb4R9c/uOGxG/C7/Nx10V3MKjmAxa2EgK0Pw2P/5ex6X9oEl94BC6846E0ihBC81j7MA29088Dr3WzvS6Io0DKthC/+0zwumF9NY9lRWoL3BEcIQcYWjnQLAraLROyUF0t5orLcRIusj8OvqYQ0lUBBlvsWbiFfEPBYWRfnp5JwjzSKOIA/7MNFS0uLWLt27VH7PMnB8ciuR/jM45+hMdTIj87/EdWB6v1f1P06/G21s75KtBHOusl5o1M78H9eWrZg7Y4BHnijm7+/3k3ncAZdVVjeXMZbF1RzwYIqKkMyCj9YhBDETIt+w2LQMItku38px/PtjAPwQ1BTCesaIV0jrGmEdOe8uCxYXKZphHXVqcuf6yeQdA8FRVFeFELs95/K8mmRBIAHdzzI6idWM79sPretuo2IJ7LvC9KD8NhX4YU7wRuBt30LTv7AAe+7aduCZ7f189fXunhofTd9iRxuXeWsWRX8+wVzWDWvUo6Fj6NY0P2GSV/OcPI5kz5jXD7ntNmXkBXGyVh3IuKZfk/hfFTK6oRlQV1DkzOGJkQIgRA5LCuLbWfQ9QiadmTfeJZCl/DA9gf47JOfZWH5Qn646ocE3ft4Em9bzjorj/ynI/WWD8E5XwB/6QF9VsdQmt+tbeN3a9vpGEoTcGucM7eSC99SzTlzKk+oGSmHU9ABTaXMpVPu1qn1uFkYdPJlLp0yt07JeBnrGkFNRT3BZCyEhWVlsO1MIbXtDJadwbaK0zR2XsROWRrLds7HtttLXf7+FI34LznpbkpLTz+i3+/E+emRTMj92+7n8099npMqTuK2VbftezOKthfg/z4NXa84m0hc9A2oWbTfz8iaFg+t3809L7Tx1NY+hIAVM8tZfdFcLphfhdd1fC1eJYRgyLToyOTozBp0ZA06Mjm6sgZ9ByHo8ryMaz1uFoXycnaNFfVImU87dvfxtO0clpUqSNK2s1hWukim2bxgx4q4WJwTina8tK0sQuQOsZcqmuZDVT1oqhdV86KpPlTNg6r5cLlL96xTPUXtvPj9Mw7rn9tESKGfwPyl9S/c/PTNLK1ayg/O/cHeF9iK74aHvwyv/gpCNXDZnc4Dz/1Edxu7Y9zzQht/ermDwZRBbcTLv547iyuX1tNQeuw+2ExaFp0ZIy/rXEHcnZmRc4O0PXYuhktRqPa4qHDr1BUJurxIzOVFgvZOYUE7UW4K00xgWUlMK4k1kjeTY8rGpOPyI22FMA6pH6rqQVW9RRJ1UlX14naXjqmbqJ2m5svz9cV5J/XlUw+K4jomXkaTQj9B+eOWP/KlZ77EKTWn8P1zv49P9+3ZyLbhhf+FR28FIw1nfBLO+jR4Qnu9byJr8udXOvjtC2282j6MW1M5f0EV72ppYMXMcrQp/vDLsAXdOWM0us7k6MgadGZydGRzdGYMBs2xmy0rQGU+kp4b8HJeaZhar4s6j7uQVrj1SRveEEJg25m9iDeBtYeEnbJRCefb5a+z7fT+PxQAFV0PoGkBNC1YyPvd5Wh6vkwL5PP+fITr26d0R+XrQVGm7i+9yUIK/QTk3s338h/P/gen157O9875Hl59ghkkwx3wp+tg++PQfC5c9E0on7nXe/bGs/zsme3c/exOYhmTudUhbnn7fN65pI7SwNR6uCmEoM8w2ZrK0prKsiWVoTWVpTWVYVcmt8eLJVFdo87rotbjpiUcoN7rptbjotbrps7jotrjwn0I8+wPFts2Mc0hDGPkGMQwhjHMwaLz0TrTjDlCtlIIYe3/AwBV9RXEq2tBND2A21OJX5uBpufL8hJ2ZBwslBXkrTuiVlXvMRHVHi5s28Y0TQzDwDTNMYdhGFRVVeHzTRA4HUak0E8wfrvpt3zlua+wom4F3z3nu3gmeuq+7l64/9+dNVgu/p4ze2UvP5g7+pLc8eQ27n2xHcOyuXBBNR89q4klDdFJ/2HOWDbb09m8rIvEnc4QM0eHRLyqQpPPw1uCft5ZWUKDdzSyrvW4COiHd4xfCIFlJfaUsDk0rmy0zjSHMM34Xu+pKDouVxSXqwSXHsXvm4auhwtyLaQTiNcpC6JpfhTl2H6eIYSYUKYHUnaw5ePLbHvfrzy9//3vp7m5+Yh+fyn0E4j7Wu/jK899hbPrz+Y7K7+DWxsXOacH4f4b4fXfQ/0yZ92Vson/Ar7WPsTtj2/jb693oasqly+t56NnzqCp4siuVTERg4bJG4n0HuJuy+QoDrZrPS6a/R4uqyplpt/DTL+HZr+XOo/rTQ+HCGGRy/WTzXaTzfaQzfWQzXaTy/aSMwbGiNkwhhDC3Ou9dD2ESy/B5YridpUQ8DehuyKOrF1RXHp0NJ9PNS0w6b9AJ2JEsLlcDsMwyOVyY44RKR4uwVrWgf1LZG+oioquaeiqjqZq6PlDUzQ0RUVXNDy40PGiKSqaS0XTVTSRP2wFzR5JnUM1VTQLSrP7mHBwmJBCP0F4sv1Jbnn6Fk6pPmVimbc+Bn+6HpI9zp6dZ3xqj5eDhBA8uaWPHz3eyjOt/YS8Oh8/u5lrzph+1F78iZkWr8VTvBpP82o8xauxFDszozMXfKrKTL+Hk8N+rqwuYabfS7PfQ7PPc0iRtiOkGNnsbufI5dNsD7lCWQ+5XO8EwxoqbncZblcpuitKINA8RsIj0i4+dD2Kqh79H8ti8RbLdiIBH2zZoby8qGv6qExVR7C6oqIpGjoaPkVDw4VGXrQjYrWVPcSqWgrayCFUNFR0NDQcCes4ZRoqKvseOhMaoIJQAVUgVIGt2AhsbMXG+c/CEha2MLEwsVQTSzHIGTHgAF7WexNIoZ8AvNb7Gjc+fiOzSmbxvXO+N1bmRtqZwfL8j5y1V979K6hdssc9nm3t57//toFX24epCnv4/Nvm8u5TGgl5D/9mFCMkTYt1iby442lejaVoTWcL9Q1eN4tDPt5XW8aikJ+Zfg81BxFtCyHI5XpIp9vIZLvIZXtGxV2Qdw+2ndnjWl2P4PFU4fFUEQjOxuOuLJyPHC5X2RGVs23bZDIZ0uk0mUxmTP5QBHww4tVUFZfmwqXqo4ei40UjRABdaLg0Dd2jotsauqWgWyq6qaLbKi5R0LEjVDHpBWJuAAAgAElEQVQqWRUFhYn/HwoFUAFNIFQQSl6oisBWrIJQbWFhCdMRKzlMxcRSDTJ2DtMyMM0chpXDNLMYZhbDyJAzM0XXOYctLCzbyN9n/9G/qunobhea7kJzu9FdLnSXG83lpiFw6gH/+R4qUujHOduGtnH9I9dT7ivntlW3jX1paKgN7nmfM6/8lI/Bqi+De+x0ws2743z9bxt5ZGMPtREvX798Ie9cUofnMI8rZyybNxJpXomnCgLfkswUXsuo9bhYHHKi7sUhP4tCfsrc+//rK4RFJtNFOr2TVHon6fRO0qmdpNO7SKV37TFjQ1W9BSGHw4vHiNrtqcLrqcLtrkTTDs+/SAzD2EPGB5JPp9PkcvufU62pGi5tRLouXIqGS9Hx5cXrEmE0TcWlaI5wi8TrQnPEjBMVu0Q+zWt3zJ+zCkLLR6yq7chVceRoCsM57ByGyGLYWVJmBsPMYppZckYW08xgmLm8RM0iqVpjygT7/qWj6Tqay43udqPlZaq7RuSaL3M7gtVdHnyuEEG3a7SuOHWPXD+a1/L3G73HqLg1lwv1INcuOtxIoR/HdCe7+djDH0NXdG4//3bKfUV7dO54Cn77ATCzcPWvYe7bxly7O5bhfx7azG/XthHw6Hz2orlcc/r0w/YSkBCCjckMawbiPD4Q57nhBBnb+WEtd+mcFPbz9ooIi0N+Tgr5qfTs/V8Ctp0jk+lwhJ0aEfcuR97ptjHznFXVjc83DZ9vGiWlZ+D3TcPna8TjrcHjrkLXQ4c0Fm3bNqlUikQiUThSqdR+BW2aex9LB9BVHa/uxqO68agufLiIighupQy3puK2NNyGhlvoeISOGxduoeNGRx83hCAUARrYqkDkpev8Z+bFm8OwDUwrTc7MkLIy5IwM2VyKbC6FaeecQxiYtoEpcpi2gSWMCUWruz24PB5cXi8uj9fJe7y4vF50jxeX24PXFSTochdJ0RGo7naNE2ZRfUHWo+01twtdd6EchdlGUxkp9OOU4ewwH3/o4yRyCX564U9pCDU4FUI4W8D9/fPOqohX/woqZheui2cM7nhiG//75DYsW/DBM2bwL+fMpOQwTD3szRk8MRBnzaAj8Z6cI7NZfg/vry1jeTTISSE/NZ6JX+Kw7RzJZCuJxHriiQ0kE1tIpXeSyXRQ/Iq1pgXw+aYRCMymovx8fP5po+L2VB/w/GUhBOl0eoykk8nkmPNiee9tyMJTJGSP4iIi3FQIPy503Gi4DbUgY09exh7hwo2OlheyrQlszcJSTEwMDJElZ2XIWmmyRpJYNkE6EydnpTHsbD4aNrCKBLzHkIGijIq2WLo+b9F5gIinbEy97vFOKOkx93J7Tni5TgZS6MchaTPNJx75BG3xNn50/o+YWzrXqTAy8NdPOW98znkbXPojZ2EtHHn9/qUOvvZ/G+hP5rhkcS2fvmDOm1qqNmfbPDeUdKLwwRhvJJyx6FKXxlklIc4uDXF2SYha756/LEwzTjy+oSDvRHwDieSWwqvbquolEJhFJHIS1dXvKAjb55+O21W2zyjbtm0SiQRDQ0PEYrEJJT1SNtFUNE1R8es+fKoHP25K7FJ8ogqfoeMTbnzCgw833ryUFRRsdS9CNtNkjCTpXIL+bJyclcGwMxh2llw+NexsIQJ2+3x4/EE8fj+eQABPOIAnEMTjjxLy1+P2+Yrk6sXl9Yzm8/LV89LVXe4pOTNmqmHbAsu0sQzbSQt5Me58gvqi8jmnVhMul/PQJQeBYRvcuOZG1vWt49tnf5tl1cuciuEOuOe9znrlKz/nLHObj6C29yX5wh/X8UxrPy3TSvjJNctY3BA9pM/P2jaPD8S5r3eIv/cNEzNtXIrCskiAzzfVcHZpiIVB35gHl5lsN4n4euLx9cQT60nEN5DO7CrUu1ylhEILaCy9hmBoPqHgfPz+6XudMy2EIJFIMDg4yNDQ0ITH+OltCgp+3Ytf9eDDQ7UVxmeW4rNcjqTx4BdufMKNGx1bszGUHDkyZMwkqVyMZHqQPiNOxkqStVJkrXRBygIbFMURsT/oyNjvx1MSxBsI4PGXEQ404vEHnCMQKGqXP/f5UbVje574geC82VokQ2MCoR6IWMdfb9qYho095h4CM9/OLmozUmcbNrZ9eJYYr54RkUKXHDhCCL7y7Fd4suNJbll+C6umrXIqejbA3ZdBNu4Mscz9J8DZWPl/n9zG9x7ZgkdX+eqlC7l6WQPqQb6en7Fs1hRJPGHZRHSNi8qj/FNFhDOiwTFTBtPpDoaGnmNw8HkGh54nk2kv1Pl80wiF30Jt7ZUEg/MIhRbgdleMiSSFEKRSqYKcJxL3+LFpr+YhrPqI2D5qc/WEbC8h4SUgvPiEG09B0lmydpq0mSCVHSaRHqTPSpKxUmSLUjQVfySCPxzFH43iD0fwRyopjczGH47gCQTxjog4L2W313dMDkPYtsDMWZg5G9PIpxOdG6PlRs7Cypcbho2VszDy55ZRLM1ReRbLeD/PPg8YVVec6Yy6M7VRzec1XSlMdfT69UK5U+Zco7pUdL1ornn+urHn4+pdysTluoJ6FNbnkUI/jrh7/d38cesfuXbRtVw5+0qncOez8OurQPfBh/7mbNQMvLhzkM//YR2bdsf5p4U1fOni+Qe1lVvasnl0IMZfe4Z4sD9G0rIp0TUuqYzy9oooK0qChdfh0+kOunr3FLjLVUI0egoNDdcQDi0kGJyLro/OwhFCkEwm6ejYTk9Pz5hj/AwPr+ompPoJ2R6qc7WEhJeQ8BEUjrhRbdIiQTw3SCzVR9IYoteMkTZjZKwUOTuNy+cblXRpFH8kQjTShD8SIRCJ4g9H8UUiBCIleAJT40Uey7DJZUxyGTMv1rxER8RZJNJi4Y7m9yLqfHsjZ2Gbh2ZX3aWiuzV0d1HqclK3Ty8S3t4kOHI+TqIHIFhdV1F1ZUr8PzqaSKEfJzzd8TTffvHbnNd4Hp846RNO4cb74d4PQaQe3vcHKJlGLGPwzQc28Yvnd1IT9nLnP7ewan7VAX2GLQRPDSb4VVc/D/bHSFk2pS6NSytLuLgyyunRIC5VIZPppH/3wwwOPc/g4PNkMm0A6HqUkpJTaWz4ECUlpxEIzCo8oMxkMnR29tDTs3GMuFOpVOHzvaqbUkLMzFUSFr6CsIPCC6pFyo4TzwwQT/eQNIfpMWOkzGEyIkWgrIRweSXhhkpC5TVUlS0kWFLqRNbRKL5wBJf7yG4+UPhztAVG1iKXdkRsZCxHymlr7Hk+NdKj+VzGwihqax/kjsaKwljJFknX49Pxh93obg2Xe5yMXSP5kfKx17rcGprLSXW3I9UTTaZTASn044Dtw9v5zOOfYWZ0Jl9d8VVURYUXf+Y8AK1dAu/5HQTKeH5bP5+85xW6YxmuOX06N14wh+ABbCjRnzO5p3uAuzv72J7OUerSuKKqhIsroiyPBtEUiMfXsWv7g/T0PkQqtRUYEfgpNDZcQ7TkNIKB2SiKSjqdpq2tjba2x+jq6qKnp4dYLFb4PJeiU6IEaTCilNh1lIggJbYfS2QYzvQwlOkhYQ6x2xgmZQ5j6iahigrC5RWEZ1YSLW+msbzCEXhFJYGSksM6P9i2BbmUSTqRI5MwyCQN0vk0lyqSb9osEveokM3sgb2errtUXD4dt1fD7XXSUKkXt2/03OXVC/nx0fB4yepuDVU78aLWE4n9bRIdBfIDsSwTQqyeoM0VwBBwshDiG4e/i5J9MZwd5t8e/Td0Vef/nfv/8Os+WPN1WPNVmHk+vOsuLN3PbY9s4X8e3kxjqZ8/Xn8GJ+3noacQgueHk9zd2c99PUPkhOC0SIDPzKjhbeUR3IrN0NA/aN36EL29D5HNdqEoGtHIMurqrqakZDnBwGxAYXBwkG2tbezadT+7du6it68XABWFEjVEpeFnjl1BiQgStf2oIsdQuoehbC8xYzNtuT6IaJTV11NSW09F+XyaK0aF7Q0e2txxcOScTRZJOS/mTD6fLsoXylPGXsd4FVXJi3ZEujreoItwua+oTMPtc+rGl42cu7wa2hReE10yNdlfePYuACHEHYqiLFMU5VohxB0jlXmZI4R4WFGUJkVRVgkhHj6C/ZUUYdomq59YTXuinTsvuJO6QK2zYfM/bofF74FL/h89SYtP3vM8z7T2846TavmvSxfuMypPWzb3dA/wk/Y+NqcyhDSV99eW8f66MmZ5FQYGnmTbpgfp7XsU0xxCVT2Ulp5Jc9OnKC8/F1UN093dzevrdtHWdi+7duwikUoA4Ean0oqw1G6iSkQIWArxdB/D2R6Gja105fogqlNaX0/Zwkbq61soq2+grK4Bt+/gpk/mMibJoSzJoSyJfJocdPLpeK4QUWdT5l7lrOkq3qDLOQIuyuuDeAOj5yN1vqJzl0eTEfAxhhACYRiInIEwcvnUQORyE6eFNhOkE7Z38mUf/SiemXtfgvpwsE+hF8sbaAJuH9dkGXBPPr8NOBmQQj9KfOfF7/B059N8efmXWVp5MjzwOUfmp30C3vpfPLm1j0/d8wqJrMk3Ll/ElS31e5VNwrS4q7OfH7X10JszWRzy8Z25DbyjIoKVWk9n++08tfs+TDOOrocpLz+XivILKCs7k6GhNJs3b+ahB/9CW1sbRn6GSRAfVVaERXYd5XYAMzVAX7qdvuwb7A6YlDbmxd2wjMV1DZTWN+D27ntal7AF6YQxVtRDWRKDmXxZjuRghlxmz2ENj18nEPXgD7upbPSOkfKIpH1BdyGvu+U48OGiIM1s1jn2IUx7byLdm2j3Jd/9pLZhgHFoOybtC8Xtdg6Xq5BGr4rt/8I3yQGNoSuK0gQMCCG2jasa/+/2sgmuvRa4FqCxsfFQ+iiZgD9u+SN3r7+b98x9D5fPugwe/CI8/0M47Xqs82/lOw9u4rY1rcyqDPKrj57G7KqJdxkaNEx+3N7Hne29DJkWZ5UE+dH8Klr8GXbv/hPrXvwdyeQWVNVLZeWFVFdfSjjUQnt7Fy+/vJlNG+9kYHAAgBIRYLZVTZUdJWzpJJJd9GXaaDdfoK++hNqWecyafS5nzZ5LsGTvm0qbhsVwb5rh3WmGelIM7U4x1JMiMejIe/yDQEUBf8RDIOqhpNpP/dwSglHnfCQNlHhwuY//Odz7QggBpok9ItVsFjuTReQmyGeziPz5PvPZHCKTwc5NkB+5T/7gEFZd3Cu6PkaWituF4nKhut3gyuddblS/D8UVyde7x11zoGn+2vxnjJSre2mPrk9aIHCgD0WvEEJ8bILyIWCf273no/w7AFpaWg7j/9ETl1d6XuErz32F02pO4zMtn4aHvwTP/gBOuZbkyv/k3+5+kUc29nBVSwNfvmQBvglE1psz+FFbLz/r6CNp2by1PMy/NpQz3VxLZ/u3ebrvUYQwCYeXMHfOrQSD57Bjx24efXgzW7d8h6yRQ0Wl1iphrj2bcsNHLNHG7vQGWr1JymY1Ujt7HqfMXknljJnorrFrsdi2IDGQyQu7SNy7U8QHMmOGQfxhN5FKHzUzI0Wi9jqijnrwh11HZY7vkUTYtiPDVAo7nXbS/CEK5/k0XVSeTOUlm8lLNpcXaGY0n8k4UW8262wr+CZQPB4Ur9eRmceD4vWguj2FvBYKOXmPB9XrQXHvmVc87r3K8IBSXUc5AV6wOhT2K3RFUa4Yedg5wRj5C4xG6U3AQ4e/i5JiupPd3PDYDdQEavjWWd9EX/Pf8PT3oOXDdJ3+H3z49ufY2B3jP9+xgH9ePn2P62Omxfd27ubH7b3kbMEllVE+XusmNPArOl+/l1dzvbhcZTQ0XEN5+TvYtdPgkYdeYfuO2xEIfMLNdKucBrsUdypNT2o73WwgN386M5Ys5eT5VxMqH30RSAhBvD/D7h0D9LUlCuIe7kk7L5DkcXk1opV+qpsizD2tmmi1n2ilc7h9U2sylrBt7GQSOxbDisexEwlHwskRGSfzEk6PFXQ6hRgj5tFUFE3PPBAUtxvV70fx+1C9vjFiVYOBMZJVi0Xq9ebFuo98XtqK24PqcTt5j8cRqhyCmtLsb5bLKuDriqJ8Ll+0Ol/+kBDifCHEvYqi3JRvh3wgemQxbINPP/5pMmaGn771p0Se+xE8+S04+QO8ftLNfPi2Z0hkTH58zTLOmVM55lrTFvyyq59vbO9mwDC5orqE66oEau9P6Hr1d/TbJuXl51BdfQXx2DRee/l1Nmz8A4ZlEhReFlnTqDVDZOPddKU30V6t0XjGYk5e/C6qZ84qTAvMJA3a1g+we0eMnh0xdu+IkY47Y5SqphCp8BGp9NO4oIySKj/RKufcHz6664rYuRz28DBWPI41PIwdj2PF4lixYexYHCsWw47HsIZjWPEY9rAjb6c8fsCRruL3o/p8qMWp34dWXobq8+9R7rT3F85H6hWfD9UfcMp8PhR9av2Sk0wNlEPZTeRQaWlpEWvXrj1qn3e88a0XvsVd6+/im2d9kwt3rYPHboWT3sdDs77Iv/3mVUr8Ln58zTLm1YTHXPdof4wvb+1kcyrD8miA1bUmob7/ZXfPXwGVmupL8fsvY+OGfta9so5EJolb6MywKqnN+UkN72JA2U3pgkamL1nKtEVL8Icj2JZN764E3duHC/Ie7smvL65ASXWAqukhqqaHqZwepqwuiKYf/qERIQR2PI7Z14/Z14vV3+/k+/ucfG8f1vCwI+NYDCsWc4Yf9oHi8aCFw6jhcD4NoYWK8uEIWjiEGgo7EbHfP3rkBa14vcfkq/6SqYeiKC8KIVr2107+mj9GeHTXo9y1/i6umnMVF7avh8duRSy6ip+WfYqv/OIlFtZFuPOfW8a8vr8hkeY/Wzt5bCDODJ+bH850M2PgW/S/8TAZzU9tzfsZGlrGow9upXfwfhSh0GCXcbJRhz3cTa+2CeW0t7Bk+ZVUzWgGRWG4J03rSwO0bdhJx+YhcmlnRksg6qFqeph5p9c4Ap8WftNDJVYshtnX5wi5vy8v6byoe/vy+X6svj7ERDMVVBWtrBS9rBytJIqnohktEkadUMwhtEgELRRCDYdRPUfnrVGJ5HAihX4M0B5v54tPfZH5ZfO5SSmHR1YjFl7JN303cNv9m7hwQTX/c9VJhYefMdPiv1o7ubuzn5CucfO0ACvSd9K35fcM60Hq6q6jo302f/7DetK55yi3Q5xmzsQbT9BrbMdcIph35vmcN3cB6YRJ+6YB3nh6E+0bBkgMOpFtqMzLzKWV1M8toaY5SrDk4AVop9MYHR3k2tsx2jsw2tsxOtrJ5fN2fIJd7jUNvbQUrbwcvawMT3MzekU5Wlk5enkZelmZk68oR4tGZYQsOaGQQp/i5Kwcn3780wB8q+ES3H/6F8Tst/IV17/yk8d38J5TG7n1HW8prJD4xECcT27cxe6cwTU1IS7jD8R2/oQBBSoq3suO1jk88VgrlniJRquc5kw9Q7EtWLNM6t55JiuWfJhYb46tL/Xw9B/W0t/uvBTk8evUzy1h6UWlNMwrIVJxYC/6WENDZDZtJrdr56i029vJdXRg9fWNaat4vbjq6nDV1+FfsgRXXR16ZSV6eRlaWRl6RQVaJCIlLZHsBSn0Kc631n6LN/rf4LuLb6Dhr59GVC/iP9yf5mfPtPPBM6Zzy9vnoygKScviK61d/Kyjj5k+N3fUvEqg+zsMWylKohexdeM8Hl+zG01sZZZVQ3VSZcDajvecKi5YdSPphEbrSz387msvMdCZBAVqmiOc9s4m6ueWUtEY2ueyusI0ye3YQWbTJrIbN5HZ7KTm7t2jjTQNV00Nrvp6givPxl1fj6uuHld9He76erTycjmLQiJ5E0ihT2Ee2PEAv974a/65+VLOe/gbCH8p/xm6hZ+t7eW6lc3c9NY5KIrC80MJbti4i53pHO8rGeTC+C0oHZ0Ew2eza+sSnnyiH5foY7E5jfBwkmS0m5p3rWRh4xVse2WAP/3PhoLEa2dGOfOq2TSfXEEgMvEwijk4SHbTJjIbN5LdtJnspk1kt25FjCxp63LhaWrCf+opeOfMxTN7Nu4ZM3BVV8nZGRLJEUTOcpmi7BjewdX3X83M8Ax+unMbeqyTr9V8jzs2evjkqlnccN4sckLw39u6+FFbL/UelX91/Ya6+D0EAovo7VjBS68lUIXCXKMG/9AArjk+5q46n4GuABuf7aK/YzQSn7m0kuYllQSie0rc6OoitXYtqRfWklq7lty20ReGtfJyvHPm4JkzB+9cJ/XMmIHifvN7kEokEgc5y+UYJmNmuPHxG3GpOt/qH0Lvb+V71V/jjo0eVl84l+tWNtOVzfGR13fwYizFZeF+Lol/Fk8uTTZ9BQ8+4QeRYI5ZTWh4mPAyF9NPeQ+tLyX52+3dmDmbqhlhVrxrFs1LKsc80BRCYOzcOUbgRkcHAGoohP/kk4lc+k58CxbgmT0bvbx8sv6YJBLJOKTQpyD//Y//ZvPgZm7zzad6+wP8vPqzfHdbLbe8fT4fWjGD54YSfPSNHSRNk8/7/siC4V+gsoC1L8wllfIzy6qiZDiFb6FGxbx3suWFBK99bwuarjLrlCoWraynonF0bRc7nSb5zDPEH3mU5JNPYvY6y9tqpaX4W1oo/cAH8C9rwTN7tnzlWiKZwkihTzH+0voXfr/l93w0uogzX/4rj1Z/mFt2LOJzF83lg2dM5872Xr68tYMaPcNN9s3UZ3ro3HUBW3ZU0mCVs3DYxj1HIbLiAtY/HeeNl9oJlnpYfmkz886owRd0hkLM/n4Sa9Y4En/mGUQmgxoMEjhzBYFTT8O/rAV3U5N8SCk54RBCYNomhm0UjuLzkbxpmxjWBGUTpIZtcOH0C6kN1h7RvkuhTyFah1q59blbaQk3c/3L97Ox4q18aMe5fOysJj545gxu2LiL33YPcpp7Bx/O3ozPbOK5tReiZiOckqpAL0sRWXY2G59LsmFdDxWNIS689i3MWFyOqqmYvb30//avxB9+mPTLL4MQ6DU1RC+/nNB55+JvaZFj35LDihACU4yKz7ANDMsgZ+fGlOWs3MTCLJaiZRTuVUgnEOd+5bqP603bxBTm/r/YITCvdJ4U+olCzspx0xM34VPdfH3Ly8SCs3hn29VcubSBT5w/i/e9to0nBhO8S3uAi7M/oXvnqby4s4lZZjUlqQTeRY3s2hBgy/8NUN0UZuV75tK4oBRMk8Saxxj6/R9IPP44WBae+fMo/8QnCJ17Dp5582QUfgxj2ZYjx7yoxqTjRFmc31e7iYS7v3uOCHGiuiOFruq4VNce6UR5t+rG7/LjUly4NBe6ouPSXBNev9f7FV1XSCf4zL2lHu3Iv30shT5F+P7L32fz4GZ+kPERNQSrEtexYl4jN/zTXC59ZSubEmk+zu2syD3Pa6+tgqFpLEsE0eo9dOXmk3rOom62n1UfnE/dnBJyra30fPMnDP/5z1j9/WgV5ZR96INELr0MT9OMyf66xwVCCHJ2jqyVJWc5aXE+Z+XG5Ceqz1pZcnZu3/VFdYZlkLVHy2zx5pbDnYgRQbk0F27VXciPL/frfiKeCC41325cm5G8W3PvkR8R5IT335sUxwlVBiJ7IoU+BXi+63nueuMu3qVXcFbXS3zIXE31tHnc8I55vOOVrQzk0twovkZzrI/n37iAGcnpRJU08dJZ9G3WqWj089aPzqRmWoDh+/+PnV/6DelXXwVdJ3TOSiKXXUbwzDNPqDngQggM2yBtpkmbaVJmioyZKZynzfSY85SZ2qNsonZpM+1INS/iN4uu6ng0Dx7Ng1tzj6aqk/p0H1FPtFBX3G5vshwvypEIdUSa4+VbfA9dlaI8ljlxfsKnKMPZYb7w1BeY5gpz45aX+B/7arorVvCZd87jynWtKFaCL9i34G3383rreSxMliFKwmxvm4036Gble5uYvThC7Pf3svWjd2F2d+NubqZy9Woil1yMXrbHJlJTHsM2SOQSJHIJ4kaceC5+wPliMVtiz23o9oVbdePVvfh035gj7A5T5a/Cp/vw6B68mnesfDUPbtU9oXT3VubW3LhVN5oqZw1JDh9S6JOIEIJbn7uV/nQvd3d08Syn8gf/lVx/yRw+uHEHZfTxaesW4lunMdTRwoIEdBl1WB0RFp1Tx8lnREje+2u23fhr7FgM/ymnUPOf/0HgzDOnTJRl2AYD6QH6M/30p/vpS/cV8v2ZfmLZGHEjL+ZcnISRIG2m93tfv+4n5A4RcocIuoKUecuYFp6GX/fvIeSRY7ys/bq/UObVveiq/HGQHNvIv8GTyP3b7+eBHQ/wL/EsYbOKD1of58OXzOXTOzqZqWzjk8bXaN+wmLLuJegZk7bkPOrnlHP6RdXYf/gZbV/9LSKXI7RqFWUf+TC+xYuPWt9tYdOX7qM93k5HooPuZPcYUY+kw9nhCa/36T7KvGVEPVFC7hBV/ipH0K4QQXdwjKzH54OuoIxsJZIJkEKfJDoTnXz1uf9iia3xnoEEl2Ru4vKLF3Pr7h5msZl/z3yTLetOZ0bvHAaTIUy1kbOunE5t2xr6P3AddiJB5NJ3Uvbhjxyxh5yxXKwg7I54B+2JdtoT7XTEO+hMdO4xhhx0BSnzlVHmLaM52swy77LC+fjU7zqw1RolEsmBI4U+CVi2xRee+gK2kearHbu4IfMplpxxGj/IDDNNbOETye+zZd0qZg400BFrpLyxitPnx8h+82P07txFYMUKqlbfhGfWrMPSn5yVY9vwNjYPbmbL4JbC0ZPuGdMu7A7z/9u78/ioynuP459ntiyThCwgSxYgYV8EQ1iqooAg2muL1UhFxQUs9NqiVi3S6kW9bi1ylSqtQgXRWhek1XqrvUosslmUBIugqEgQTICQhZB1Mttz/5gTspANskxm5vd+veZ1zpznOXOeEzJfnpx5zjxJ0UkMjhvM1OSpJEYlkhidSFJUEn3sfQi3hDdzBCFEV5BA94MXv3iR7IJsHiks5g3HlVQOmUlWpC32uPAAABeuSURBVJMkfZD/PLmK/M8upX9JHHk1Qzjvot4kbXuOipc3YRuURvIfVxM1efJZH7vKVcXuwt3sKdrD/hP7+frE1xwqO3TqA0SbyUZabBqT+k1iUOwgkqOTSYpOIjEqkWhbdCuvLoTwp1YD3ZgA+l6t9Yxmyk8AuUCW1vreDm5f0NlXvI9ndj3DjKoazikfwNMJN3Ag2Uxv/R23lT1L2b9n0LMgmsq4McwYVQQr5lPtdnPOknuJv+GGMx56WOIo4dOCT8k5nsOugl18WfLlqfBOjEpkcNxgpvefzuC4wQyJHUJKTIp8OChEgGr1nau1zlJKtRTU12itszqwTUHL4XawZMu9xHk83FHo4Fbz7eQOjyZeHeXnZSvx7JpJ2NFYogeNZtRX63C9uZnI8ePp++gj2FJS2nSManc1Hx/9mM15m8kpyOHgyYOAr+c9utdo5o2ax7je4zi317nS4xYiyHREVyxWKZWqtc5tqlAptQBYAJDSxlAKVk/lPEVu2UFWFRznEecicjMGEGMrYlH505Azg5pjfUlN6kHS64vw4KXPA0uJ/fGPW51yrai6iC15W9j03SZ2HNmBw+PAbrUzrvc4ZqXNYlzvcYxIGIHNLN/TIkQw64hAjwdKlFKrtNYLGxdqrVcDq8E3wUUHHC8gbc/fzitfvsINJ8vYVzGVj0ZOwRJTzR3lv8OUPZ3qgmRGmPLo9eqj2C+4gL7//RDWxMRmX6/UUcq7B9/lnYPvsKdwDxpNX3tfrhp8FVOSp5DROwOr2dqFZyiE8Ld2B7oR2CilSpVSmVrrDe1vVnApc5axdNt9pLo8zCjuwU/7z6O8t5W7K1dgzplGTWEK5xZsJi53O72X/hdxc+Y0eWOQy+tiW9423j7wNh/mfYjb62Zo3FBuG3sbU5OnMiRuSLe5oUgI0fXaFejG5ZQSI8SLO6ZJwWfZJ7+luLqYZQWlPBj1G74bmMBCx3PE7hyPpyiFsXtfJc5USuJLLxJ53nmn7X+47DCvffUa7+S+Q4mjhPjweOYMm8OstFkMjR/qhzMSQnRHbRnlkglk1O99K6U2GqNe1htl0wGkd366LXlb+NuBt/nJyZO84ZzLJ+kjme1dz4Cd/fEWJTPmo9+TMCKFpN89j6VXrwb77ivex9q9a3n/0PuYlIkpSVOYNWgWFyRegNUkl1OEEA21ZZTLBmBDo20zjGUpUDvCRUa6NFLmLOOhbfeR5nTRr2gEvxl1JRfbNnHuJwqO9GfMjt/T5/KL6PPfD2EyJpbQWpNdkM2aPWvYfmQ7dqudm0bexNzhc+kV2auVIwohQpkMOO5ET/zrUYodJ/jVcS+3913EiF5fM233t5hzMxiz81lSFs0jfv78U9e9dxzdwTOfPsNnhZ8RHx7PHel3MHvobGJsMX4+EyFEIJBA7yRb87bw1rfvMq+0gmf4JWFDvFz1zVbCvpjA2JznSf3NUmIuuwyA/Ip8lu9cTtbhLPrZ+3H/xPuZNWiW3EovhDgjEuidoMxZxoNblpDmdOIons6eiaO449haonIyGPPpn0h76lGiLr4Yh9vBC3tfYM3eNZiUiUXnLeKmkTd1yVRVQojgI4HeCZZ/9DDFzjL+83gkvxh+M/NcrxL70Xmcu/stBq1cjn3SRLKPZXP/9vvJr8jnsgGXcXfG3fSx9/F304UQAUwCvYNty9vKm4f+j5tLK/ld1CNcEreFQe8PYMTefzL0uf/BMnokK3JWsHbvWpKjk1k7cy3j+4z3d7OFEEFAAr0DlTvLeWDzYtKcTk6UXYFpkuaSzR7Sdu9m5KrfcqRfGEvevZ59Jfu4evDVLB6/WL4XXAjRYSTQO9AT2x+gyFXO/OM9eGjsD7jz800k7jjK2P9ZwruWfTz+v48TbglnxdQVXJJyib+bK4QIMhLoHWTbd1t58/BG5pZW83TfB5lb9h79s1xkLL2Fle6N/OmjPzGp7yQeu/AxGU8uhOgUEugdoNxZztLNvyTN6eRY9dWMTdvD8Nd6kLFgJL9yr2fLF1u4fvj13JNxj3zXuBCi00i6dIAnti6l2F3B3MKevHruUG7OKmDslFh+qv5Mbn4u9028j2uHXevvZgohgpwEejttz9vKm3lZXH/SwbrkJdy452tGJpiZF/M6rgoXf5j+B87vd76/mylE4NMavG7wuMDrAo/bWDqNbfXLXO2oZ9RtfCyPs4l69V6ncVnj/a97DQZc2Kk/Ign0dqhwVnD/prtJdbo45JzDD5y7GZbr4WdTdxBhtvPCzBdIjU31dzOF8IXhqaBqayg5mwgoZzvqNT6W+8zC0+vqmp+VyQpmG5gtxrq1bnlqvV6ZJRzCok/f3vh5VOffZyKB3g7Lt9xPiaeKa4r6sneQiZF/9fJfM3cQaYtizcw1JEcn+7uJoqN4vQ17eR5nM+tN9fxa6hU2DsCzqdeG3qMxj2znUkYQWsFkMQLQVrdeG3BmW13I2exgjm0hMNsarB1Uz2SGAJ5TQAL9LO068jF/yf+Aa07W8G7Kj7nx/SM8O3kb1qhY1sxcQ1J0kr+bGFi8HnDXgKcG3E5jWdPCNifNh2pb18+grtfdueevzM2EnqWJcDIC0xrRRGA2Ua/JYO2EeiZz5/6MRKsk0M+C0+Pkvqw7SXS5+dZ7A1ce/I73UrJw9o5j7cw1JEY1P3VcQPB6wVkBzkpwVYHbAa7quoe7uonnjubrngrj2qXj9G0dGpgKLGF1vcUGy0br1ggI79G2ui2tN9X7axB2LQS1yQqtzBsrRFtIoJ+F3295kDxdwXXFiVT0c/Pdwa3kXxzH2plr6RfVz7+N0xocJ6G6BKpPQNWJuvXqUnCWQ00F1JT7Qrumom5b7XNX5VkcWPnC0RoBlgiwhhvr4b6HNbYuZC3hYLGBOayZbfXKLGHNbzNbmwhum/QURciSQD9D3xTu5aVDbzOtwkN2yg/4/ns7eekyePnSP3ZumDsroewIlOU3XJYfg6piqKoN7RMtXy+t/QDHFgVhUWCLhqjeEJ/m296gzA5WuxHOkUYwR9QFtTXSV2aJ8AVrAF97FCIYSKCfAa/2suTdhUR5vRRxLT/MzufZKftYdcnajvkA1O2EE99C8TdQvN9YHoCi/VB5/PT6EfEQ3RfsCdB7hO95ZDxExNVbN55HxhuXFmTqOiGCVVvmFJ0O3Fs77VwT5ZlAKZCutV7Wwe3rVtZtfoSvKOP7J5KItbtZ1/89Hp66nDG9xpz5i7kcULAX8rIhPweO7IKSXNDeujqRPaHnYBhyKcSnQo9kX4DH9PM9rBEdd3JCiIDXljlFs5RS9zZVZoR5bZ1UpdR0rXVQzi16tOQAzx1cT7pDk99nOuW73+GmG3/BjP5N/j93Oq8HjvwbDnwAB/7pC/LacbVRfSBxHIz8ESQMhoRBkJDq61kLIUQbtfeSy3jgdWM9F0gnCCeL1lqz5O35gKZGX8VFHx2g+Ibp3DTyppZ3dFXD/vfh87cgd5Pv+jYK+o2F790GSeN9QR7j5w9ShRBBob2BHtvoeULjCkqpBcACgJSUlHYezj/e+vgP7FLFTDvRm4EuzRdXaFZM/NWpyZ0b0BoO74BdL8K+v/tGkNh7wdDvQ9o0SJ3qu+YthBAdrL2BXgrEt1RBa70aWA2QkZGh23m8LneyqoQnv3iOIW4PNT2msb86m2XT/3z6tya6quHfr8DONXD8cwiLgZGzYFQmDJjsG3cshBCdqL0ps5O6XnoqsLGdr9ft/HrDXMpNmmE1U0nat4d5D/8Bu9VeV8FVDdkvwPYVUFEAfUbDD56G0Zm+YX9CCNFF2jLKJRPIUEplaq03GNs2aq1naK03KKUWGyNhCLYPRDd//he26MNMPWmnf2kM6XdeXTfWXGvY/RpkPQgVx3y98My10P8CGY8thPCLtoxy2QBsaLRtRr31oByq6HBV8/C/HiIRD66IyzGda2Zq/2m+wsKv4Z274NutkJgBVz8PAyf7t8FCiJAnF3ab8dCG+RRYNReXphPv3M/PL1rn+46Tf62Efz7sGwN+xVOQfrN8D4cQoluQQG/CZ99u4x81n3FhhYW+lYnctGgRVlcV/HUhfP0PGHaFL8yjzvF3U4UQ4hQJ9EY8Xg+/3ng7PUxesP4HE6+dQpKzBl78ke9OzsuXwYQFcp1cCNHtSKA3svxvd3HI5uKSE4MYHGtiujbDH6f6vq/6xr91+hRSQghxtiTQ68kr3s9fSj8g3QEJrpEsSB8NL2dCr2Ew5xWIG+DvJgohRLMk0A1aa+7ecCPaprHrS7lxcjLWNxdC8kS4bj2Ex/i7iUII0SIZnmFYl/UEX4RXMKnsHM7Xmv7/92vfmPIb/iJhLoQICBLoQFlVMesOv0RajYeenklcV7gO0qb6euZyt6cQIkBIoAN3/Wk2pWZIdp7PrVUvYkocB9e+ArZIfzdNCCHaLOQD/Z0dr/BJWAHfK7cz6fgxEu0JMOdVmTxCCBFwQjrQXR4nK/f8hl4eL+e4LuK6iN1w/Xq5YUgIEZBCepTLL9fMJi9Mc3HZKH56ch3qxtfhnOH+bpYQohvRWuP2atwejcvrxe3RuD1eXF5j6dG4je0ujxe311h6NB5v3bYJA+PpGRXWqW0N2UDf9dUWtlm/4bxKC987Vk6/Hy3zTUAhhGgXrX1BVj/Y6oKwbr026FoLRbfXKK+t3+Q+p9drvH/9cD1t/0avU78dHm/HTOPw51sn0nOQBHqH01rz2Id3YrFp+tVM4brzLZBxi7+bJUKY1m0LpTPpJdbfXrtvU6/vC7o2BOppr9983a5iNiksJoXVbMJiVlhMJqxmhcWssJrqtvmWCovZRLjVhCXM4qtnlFnNplPl1nqvY67d1qCsYb36+9e2w2w6fVtyXOcPsgjJQH947Xy+Cncxuaw/d5g+Rl26yd9NEmehfo/L00rPr8WQbCXwmgtR3/a2BWpX9QLboqUgajIcTSbCrU3VrQvPuvW68GsQqqeFYu3xW2rL6a/pC8q6siangQxhIRfoRwq/ZaP6hEEOGFcUQd+fPQnWcH83yy/q/2ns9HhxuX3h4nTXhZnLCKX66+5G290eY/9667Vh5fJ6cblrg8uL010bmqe/rsvTSiDW7xl6veguykCTooVAatyzO/NeYOPwqh9qTQVi/e2t9hIblZlNEoLBLOQC/f71N1Bmh3THBcy/YgKcM6xLj1/7p3W100O1y0OV0021y4PD5cHh8uJ0e6lxe3F6vNS4PDg9vm2nthtltc9r3J5T5b596sobh7DzVGgaAdrJoWhSYDWbjIdqsG5ptN1iUkSFWRoEntlUG2ItBdrpIVk/6NoWqM2FqG/dZJIAFIEhpAJ93VvLybaXMqEihiUxxZAx74xfQ2tNWbWbosoaSiqdFFfUUFzppLTKRbnDTbnDRZmxLHe4qaxxG8HtweH0UOXytOvPa6UgzGLCZjZhs5gJs5h8z41HmMXXO4wJt/gC0+ILQl9YmbDVC1NbU8FqLG311utC14TN0nDdYmp4DKulLhzNEoRCdKmQCXS328Vfj79EnFkzsnQEfecta/Y7zbXWFJbXsO9YOV8eLeNwSRX5pdXkn6gmv7SaKqenyf2sZkVMuJXocAvRxjLeHkmkzUykzUy41beMsJqJsFmIsNZtj7A1DGdfaJsJs9aGt+9hkT+ZhRDNaOsk0aVAelPzhyqlTgC5QJbW+t6Ob2LHuGvVNRyM0kwpG8ovrr8RIuMblB8urmLbN0V8dKCIjw+WUFhec6osNtJKUlwEqb3sTB7ci36x4fSMCiPebiMhykaCPYzYSCthFpOErRDCb1oMdCPM0VpnKaVSlVLTtdZZjapd08S2biVn7zZ2RuxnRLWZW6NTYeBFAJysdvH3z46wISePTw+XAtA7JowL0hIYkxzLsD4xDO8bTWykzZ/NF0KINmmthz4eeN1YzwXSgcbhHauUStVa5zb1AkqpBcACgJSUlHY09ew9tfUeHBGKIRUTGPOTxylzuHj2wwO8sP0gDpeXIb2j+PX3hzF9eG8G9rRLL1sIEZBaC/TYRs8TmqgTD5QopVZprRc2LtRarwZWA2RkZHTdYFvD42vuZHdkJeeXJ3D/3MW8sCOPpz/Yz4kqF7PG9uPWC1MZlRgjIS6ECHitBXopvsBulhHYKKVKlVKZWusNHdW49qqoKGOL9wP6uLxcbJrMrX8/wdb9RZyflsCvLh/O6KQe/m6iEEJ0mNYCfSd1vfRUYGP9QuNySokR4sUd37z2+eULs8mLgUtOjmKVYxpH8ot57EejmTMhWXrkQoig0+LX5xpBnaqUmm48zwJQStUG+3qgtF55t+mdv7PxVbKj8hhTZeHzo1OpdHp59SeTuG5iioS5ECIotTpssamhilrrGcaylLoPSbvVSJeXv3kSHa4ZcHICR3oO4++3TqJPj9C8xV8IERqCcoKL+1bezN5IBxkVfXnfdRUv3jJBwlwIEfSCLtCPFBzi4/BskpxeXEfPZ/XNE0mOl7lBhRDBL+gC/YE35lFgVYyoOI8fzl7I2OTGIy+FECI4BVWgr33tCXKiCkivDKPvwNuYNTbR300SQoguEzSBrr1e/lH6CjatGVh2IXf98Hv+bpIQQnSpoAn0e1bO4csIN+kVKdy+aJl8h7UQIuQERaDv/fwTcux7GVijuSBpAfF2+TItIUToCYpAf+rDeygxK4ZVZHDdlVf6uzlCCOEXAR/oTz6/mBx7CRmVUdx5y0q5C1QIEbICOtCrqirZ6nmPKK9mlL6cfnFR/m6SEEL4TUAH+r3PX8834V7GVgziztuW+rs5QgjhVwEb6B9s2sCuqP0McSjmTXtURrUIIUJewAb6S/uepNKkGF45ifRRo/zdHCGE8LuADPQHnlnILns5GZVxPHjHc/5ujhBCdAsBF+hFRQXsCvuInm4vl/aeh8UccKcghBCdIuDScOmrt/BtGIypHM7szFv83RwhhOg2AirQX17/O3KiDjGy2szSuc/7uzlCCNGtBFSgv1f0Z9woxrqmER8nX4srhBD1tRroSqlMpdR0pdTisynvKItXzOXf9mrGVZ7DkkVPduahhBAiILUY6EqpTDg1OfSpyaDbWt5RvvzyUz6zf0pfl5f5E+QGIiGEaEprPfTxQK6xngukn2F5h3hq42LybYpzK8cwccKUzjiEEEIEvNYCvfGF6oQzLEcptUApla2Uyi4sLDzT9gFg1ZGMq4hi+R2vnNX+QggRCiytlJcC8e0oR2u9GlgNkJGRoc+odYaVt//tbHYTQoiQ0loPfSd1vfBUYOMZlgshhOgiLQa61noDkFr7Yafx4SdKqY0tlQshhOh6rV1yQWu9rIltM1oqF0II0fUC6sYiIYQQzZNAF0KIICGBLoQQQUICXQghgoQEuhBCBAml9Vnd63N2B1OqEDh0lrv3BIo6sDmBQM45NMg5h4b2nHN/rXWv1ip1aaC3h1IqW2ud4e92dCU559Ag5xwauuKc5ZKLEEIECQl0IYQIEoEU6Kv93QA/kHMODXLOoaHTzzlgrqELIYRoWSD10IUQQrRAAl0IIYJEQAR6V01E3V0opWKNc85USv3W3+3pSqF0vkqp9Np/Z3+3pavUey8v8HdbOptxnhsbbevULOv2gd5VE1F3M7OBeOP75gmFX37wvQHwTZQSKhbWm1Mg6M/b+PfNNd7LuUqpTpmDuLtoPD9EV2RZtw90umgi6u5Ea73amLoPfAEX9BOHGIGW22rFIGH8J52jlErVWi/TWofCuWcDbxhBnqq13uXvBnWxTs+yQAj0VieiDlZGyJWEyJs9NUTOs1aa8ShRSq1SSjX+PQ86WutSYBXwBr5zDzWdnmWBEOitTkQdxDK11gv93YjOppSaHqLTFx4wQi4HCPrLasYlhyytdVq956Gk07MsEAI9JCeiVkpl1k7vFwKfG5QYHxRl4rueHPSX1fD9XteKxfdmD3b1L7M8Tuh11Do9y7p9oIfiRNTGuf5WKZWjlMrxd3s6m9Z6l/HvGs/pf5YGJeP3Orbe73Uo3Dm5Wim1wDjn2cF+zkYHJaPeh6GdnmVyp6gQQgSJbt9DF0II0TYS6EIIESQk0IUQIkhIoAshRJCQQBdCiCAhgS6EEEFCAl0IIYKEBLoQQgSJ/wcpvqe49he2ugAAAABJRU5ErkJggg==\n",
      "text/plain": [
       "<Figure size 432x288 with 1 Axes>"
      ]
     },
     "metadata": {
      "needs_background": "light"
     },
     "output_type": "display_data"
    },
    {
     "name": "stdout",
     "output_type": "stream",
     "text": [
      "Savings at each individual market resources gridpoint (in general equilibrium):\n"
     ]
    },
    {
     "data": {
      "image/png": "iVBORw0KGgoAAAANSUhEUgAAAWwAAAD8CAYAAABTjp5OAAAABHNCSVQICAgIfAhkiAAAAAlwSFlzAAALEgAACxIB0t1+/AAAADl0RVh0U29mdHdhcmUAbWF0cGxvdGxpYiB2ZXJzaW9uIDMuMC4zLCBodHRwOi8vbWF0cGxvdGxpYi5vcmcvnQurowAAIABJREFUeJzs3Wd8VNXWwOH/pPfeG2l0ElroTRSwgIq9KzYUu3QIASSE3gWVIqDYKNKbFEG6ECCVQBLSe6+T6ef9MPhCJMKMF1BkP9/8ec6ZfeZ61+zsvddaMkmSEARBEP79TP7pAQiCIAiGEQFbEAThLiECtiAIwl1CBGxBEIS7hAjYgiAIdwkRsAVBEO4SImALgiDcJUTAFgRBuEuIgC0IgnCXMLuVD3Nzc5MCAwNv5SMFQRD+886ePVsmSZL7za67pQE7MDCQ2NjYW/lIQRCE/zyZTJZtyHViSUQQBOEuIQK2IAjCXUIEbEEQhLuECNiCIAh3CRGwBUEQ7hIiYAuCINwlRMAWBEG4S4iALQiC8D/QaHUsOZhGckH1bf+sW5o4IwiCcC+5XFrHyA3xxOdWodbqaOvjeFs/TwRsQRAEI+l0Et+ezGLW3otYmZuy9MWODAn3ue2fKwK2IAiCEQqqGhi7KYFj6WX0b+nO7KfC8XCwuiOfLQK2IAiCASRJYmtcPpO3JaPVScx8Moznu/gjk8nu2BhEwBYEQbiJinoVkVsS2ZNUREQzZ+Y/255mrrZ3fBwiYAuCINzAwZRixv2cSE2DmvEPt+LtPsGYmty5WfW1RMAWBEFoQp1Sw/SdF/jpTC6tvOxZ92ZXWns7/KNjEgFbEAThT37PKGfUxngKqhp4774QPh7QHEsz0396WCJgC4Ig/EGh1rJgfyorj2YQ4GLDhnd6EBHo8k8P6/+JgC0IggAk5VczckMcqcV1vNQtgImPtMbW8t8VIv9doxEEQbjDNFody49ksOhAKs42Fqx5vQv9W3oY/gCtGo4thBYPgXf47RsoImALgnAPyyyrZ+SGOM7nVDEk3JvpQ9vhZGNh+APK0mDzcCg4pw/cImALgiDcWpIk8d2pbGbsvoiFmQlLXujIY+2NSC3X6eDMStg/Gcyt4Zm10PaJ2zbeP4iALQjCPaWoWsGYTfEcTSujbwt35jwVjpejEanl1Xmw9T3I/A2aPwiPLQF7r9s34GuIgC0Iwj1BkiS2xxcQtTUJtVZi+tB2vNQtwPDUckmChPWweyxIWnh0CXR6FURquiAIwq1TWa9i0rYkdiUU0inAiQXPdiDQzYjU8voy2PkJpOyAgB4w9EtwCbp9A/4LImALgvCfduhiCWN/TqBKrmLMgy15p28wZqZG9G65uBt2fASKahg4DXp8ACb/TBKNCNiCIPwn1Ss1TN+Vwo+nc2jpac/a17sY12BAUQO/TIDz34FnGLy6DTzb3r4BG0AEbEEQ/nNisyoYuSGe3Eo57/QLZuTAFsallmcdg60j9BuMfUZBv/FgZsRxv9tEBGxBEP4zlBotC/ensfzIZfycrVk/vAddg4xILVcr4NdoOLlMv0b9xi/g3/X2DdhIImALgvCfcKGghpEb4rhYVMsLXf2JHNwGO2NSywviYMs7UHoRurylX6+2uPM1r29EBGxBEO5qWp3E8iOXWbg/FUdrC1YPi+D+Vp5GPECjTy3/bRbYusPLP0PoAKPGcKniEj52Pthb2Bs5euOIgC0Iwl0ru7yekRviOZtdySNhXkwfGoaLrZGp5VvehfxYCHsGHpkL1s4G367VaVmTvIZlcct4vuXzjOs67m+8heFEwBYE4a4jSRI/nM4hZlcKZiYyFj/fgcfa+xieBKPTwZlVV1LLreDpNdDuSaPGkFuTy8RjE4krjWNgs4EMDx/+N97EOCJgC4JwVymuUTB2UwK/pZbSO9SNuc+E4+1obfgDqvNg2/uQcRhCB8Jjn4ODt8G3S5LExtSNzIudh5nMjJl9ZjI4aPAdacYrArYgCHeNHfEFTNqahFKjZdrjbXm5WzNMDO2vKEmQuBF2jQadBoYsgs7DjEotL5GXMPnEZI7nH6e7d3eie0XjZXtn6oiAAQFbJpM9DVQBwZIkrbj9QxIEQWisSq5i8rZktscX0MHfiQXPtifY3c7wB9SXw65P4cI28O8OT3wJLsFGjWFv5l6iT0Wj0qqY2G0iz7V8DhOZERmTt8ANA7ZMJhsAZEiSdE4mkw2QyWSdJEk6d4fGJgiCwG+ppYzdFE95nYrRg1rwbr8Q41LLL+2F7R9CQyUMmAo9PzIqtbxaWU3MqRj2ZO0h3C2cmN4xBDoGNrpGmZ6OmZc3pna39xjgzWbYscBZmUz2DPoZ9oE/XyCTyYYDwwECAgJu/QgFQbgnyVUaZuxO4btTOTT3sOPr17rQzteI1HJlLfwyEc59C57t4JUt4NXOqDEcyz/G5OOTqVRU8mHHD3mj3RuYmVwNm5JWS8U331K6aBHOLzyP54QJRj3fWDcM2JIkVclksuXARmDTX1yzAlgBEBERId3yEQqCcM85m13JqA1xZFfIebtPEKMGtcTK3JjU8uOw9V39BmPvkXDfeDCzNPh2uVrO/Nj5bEjdQKhTKMseWEZr19aNrlHl5lIwYQINsWexe+ABXIf/w6dErqxfH5AkaY5MJpstk8meliSpycAtCILwv1JpdCw+mMqXhy/j7WjNj293p3uwq+EPUCvg0HQ4sRScA+H1PRDQ3agxxJXEMfHYRPJq8xjWdhgfdPwAS9OrwV6SJKo2bqR41mxkJiZ4zZhJrnNn7NRWGH6C+++52ZJI8DUBeibw7G0ejyAI96iLRTV8uj6elMIanovwZ9KQ1thbmRv+gMJ42PwOlKZAxBswMBosDd+YVGlVfBH3BWuS1+Bt683qB1cT4RXR6Bp1SQmFUVHU/3YEm+7dcRg3ld/2VpC/L42OAwPo+VSo4eP9G24WsFdcWaPOQJwSEQThNtDqJFYdzWD+vlQcrM1Y+WoEA9sYmVp+fBEcngU2rvDSJmg+0KgxXKq4xMRjE0mtTOWp5k8xpssYbM0bbyDW7NlD0dTP0CkUeEyMpCSkP/uWp6PTSbToWEmrnq2M+sy/46Zr2FxZnxYEQbjVcsrljNoYx5msSh5s68mMJ8JwtTN8rZnyy/qCTXlnoO2TMHg+2BhenU+r07I2eS1L45biaOHI0vuX0s+/X+NrqqoomhZNze7dWIWH4xQVw4mjcrLWXcIz0AwbZSyqDCeSfzhEn1EvGT72v0EkzgiCcMdJksT6M7lE77yAiUzGgmfb80RHX+P6K/6RWm5qAU99DWFPGzWG3JpcIo9Hcr7kPAObDSSqexTOVo1XoeuOHKEwchKaykrcP/6IqoihbP4mHbVCS/NOdWiSUylysCTHOpfOPh2M+vy/QwRsQRDuqJJaBeN/TuTXiyX0DHFl7jPt8XUyJrU8/0pq+SEIeQAeXwoOPgbfbkhqua6+nuI5c6lavx7L5qF4LP6C0/EyUr9OwdXXHCfXBLRpNiQ4KVHL6ujfT0XHzv/wkoggCMKttDuxkMgtichVWqY82obXegQamVq+CXaPAq0aBi/Qby7e4tRy+dmzFIyfgDovD5c330Ax6BW2/HgZeY2K0A4N6C6epcTOlgzbPPw8zGjbKR65PIGSUhccHG5v0BYBWxCE265armbK9iS2xhUQ7ufIgmc7EOphRGq5vAJ2fgoXtoJfV3jiK3ANMWoMN0st1ymVlC5ZQsXqNZj7+uKz+hviMh1I+vICjh5mhASnIKWbk+iooUFWQp9eGkzMN6FSmSEL+hxXX+M2Ov8OEbAFQbitjqaVMmZjAqV1Sj4d0IL3+odgbkxqeeov+tRyeQU8MAV6fXzLU8sVFy5QMG4cyrR0nJ59Fu0zI9i+IZOasnyC26uRUs9QrnUk1S4fT2dT+nRLQS6Pxc6xHwfsJrA0u55h6mJiWvgZ/l5/gwjYgiDcFg0qLbP2pPDNyWxC3G1Z8WpPwv2cDH+Asg72RcLZteDRVt8JxivMqDHcNLVco6F85UpKl32BmbMzPl9+RXKlL3FfXMDWyYzQlulI6Tou2EvUmhTSsxtY2GxCqdRhGjiXCeVtScqr52lPZ8YE3f6qfSJgC4Jwy53PqWTUhngyyup5o1cQYx8yMrU8+6Q+tbwyWz+j7h95y1PLlRmZFEwYjyI+AYdHHsHsrVHs3pRLRUEOgW11kH2S6lJnLtgV4epgyoO9LiOXn8TGrhvHHKewKEeBvZma1e0CecTdiB+i/4EI2IIg3DIqjY7Pf01j2aF0vB2t+eHtbvQMcTP8ARol/DodTnwOTgH61PJmPYwaw/mS80Qei/zr1HKdjsrvf6Bk/nxMLC3xnjefdJM2nFl6CUs7E5q3yUHKaCDFXkaVSQFdO8mwddqCQqHAolk0UysjOJcrZ7C7I7Nb+ONmcefCqAjYgiDcEqnFtYzcEEdSfg1Pd/Zj8qNtcDAqtTxBnwRTckHfWGDQdLA0vKmtSqtiWdwy1iav/evU8oICCiZGIj91Ctt+fbH+eBL7txdTkpWBXysJs8LT1Ba5kORQgr2tjAf75CBv+A0r6/accYlhXp4KKxMlX7ZpxlAPpzvSZeZaImALgvA/0ekkVh/PZM4vl7C3NGP5K515sK0R67laDZxYDIdm6rMUX9wILQYZNYZLFZeYcGwCaZVpTaaWS5JE9dZtFMfEgE6H52efkevWg91fXsbUXEbzsAJ0aZWkOZhRbpJPxzAZzh67aFBUY+U/kZm1fTiVI2egqwPzWvrjaWnED9EtJAK2IAh/W26FnNEb4/k9s4KBbTyZ+WQYbkanlr8LeaehzVAYstCo1HKNTsPa5LUsi1uGk6UTyx5YRl+/vo2vKS+ncMoU6g4cxDqiM/bjp3FkfxX5h9LwDpFhWfk78jxXEhwrsLGCQf2KaFDsx8KiFRd9v2ZWng5TFCxs5c/zXi53fFZ9LRGwBUEwmiRJbIzNY9rOCwDMfTqcpzv7GZdaHrsa9k0CU3N9anm7p4xKgsmuySbyWCTxpfEMajaIqO5ROFk13vyr2b+foilT0dXW4j5mLCUtB7FvVTqSTiI0vBTdpSIyHS0oMcmjXUsTPP330aAoxtr3ExY2PMRv2fX0dbZjQasA/KwsmhyHUqNl6a/pDGjtSXv/27v5KAK2IAhGKa1VMmFzIgdSiuke7MK8Z9rj52xj+ANqCmDbB3D5IITcD48vMzq1fP2l9Sw4uwAzEzNm95nNw0EPN/qx0NbUUBwzg+pt27Bq0wanL77mxAkVWd9dwqOZCbYNsShznElwqsbMXMfA+8pQqPZgahpEbuBGZuSboNY1MKuFH6/5uP7lD1FiXjWjN8ZzqbgWUxOZCNiCIPx77E0qYuKWROqUGqKGtOH1nkakloM+tXzXSNCo4JF50OUto2bVRfVFTD4+mZOFJ+nl04vPen6Gp23jUqz1J05QMDESTWkpbu+9R3X3p9i87jIqhYbQ8Eq0l3LIczCnwCqXlkEm+IceRqHMxcbnXb5QDmV/dj3dHa1Z1DqAQOuml3f+mFV/cfgybnYWrB4Wwf2tjCgJ+zeJgC0Iwk3VKNRM3Z7M5nP5tPN1YOGzHWjuafgJDuQVsGsUJG8Gvy7wxHKjUsslSWJX5i5mnJqBRtIQ1T2KZ1o807hgU0MDJfMXUPndd1gEBeG95jvOJJmTuvoirr6meEvn0WQ7EOdUB6YaHrivGpVmFzKZD0WBPzI93xq5Ts7UEB/e9nfH1IBZ9VOd/Jg8pA2ONndmE1IEbEEQbuh4ehljNsZTXKvkowea8+H9ocallqft1y+ByMvh/ijo9QmYGh56KhWVRJ+KZn/2fjq4dyCmdwwBDo0bfjfEx1MwbjyqrCycX30FxcOvs3V9Bg01KoLD65Au/VEGNY9gPxkhbU6gUGRg6/UKX2tfZkd2HR3tLVnSOoDmtlZNjuOfmlVfSwRsQRCapFBrmb33ImuOZxHsZsvPI3rSwZg1WmWdflPx7BrwaAMvbQTvcKPGcDj3MFNPTKVaVc0nnT5hWNthmF5TR0RSqSj94gvKV6zEzMsT75Wrict1IXl5Co4epgT5JyFlWpPgpERjUkf/vrVo2Ymkc6U88Bs+LnCiWlPPhCBv3g/wwOwvlnf+yVn1tUTAFgThOvG5VYzcEMfl0nqG9Qxk3EOtsLYwIrU855Q+CaYyG3p+pE8tN2965tqUOlUdc2PnsjltMy2cW7B84HJaurRsdI0iNZWCceNRpqTg+OST6J5/nx0bsqgpzycoTIEsPZkSnb4Mqr+njFbtT6NQXMLO/WnWmbzNpuw62tmZs6FDCG3smq7HbfCsuigRHP3BWmw6CoJwh6i1Opb+ms7SQ+l42Fvy3Zvd6N3cyNTyQzPgxBJ9AHt9NzTradQYzhSdYdKxSRTJi3gr7C1GtB+BhenVI3WSVkvF2rWULlqMiYMD3p8v40JNAOe/vIi9symhIZeQMkxJcNDQICumb68GMNuOVmtPTeBKRhd5UqKq49Nmnnwa6ImFSdPLOwbNqjUqODIXji3Qb6A+PNuodzWWCNiCIACQXlLLp+vjScyv5smOvkx5rC2O1kb82V+UqO9aXpIMnV6DB2OMSi1XapUsObeEdRfW4WfvxzcPfUMHj8Ztt1Q5ORRMmEjD2bPYDxyI2Ttj2bM5n4qCHJq1UWOSGUt5pQOp9gV4uULviHgaGhKxdXmEDeYf8UN2Pc1tTFjTqQUdHJo+imjwrDr/rH5tvuQChD8P/cYZ/l39TSJgC8I9TqeTWHsii9l7L2JjYcqXL3Xi4TBvIx6gheOL9TNra2d4YT20fMioMSSXJzPx6EQyqjN4ruVzjOw8EhvzqwFVkiSq1m+geM4cZKameM2aTbp5GLFfpGFpJyOkZQZkaUi2110pg6rE3HonarUZ8mbLGF8SQJ6invf8PRgb5IXVX2yaGjSrVjfoO7SfWAJ2XvDiBmjxoFHv+3eJgC0I97D8qgZGb4jnZEY5D7TyYOZTYXjYG77WTEWGPrU893do/RgMWQS2rgbfrtapWZW4ihXxK3CxcuGrAV/Ry7dX42uKiymcFEX90aPY9uyB9aeTObCzlJLsTPxaajHLP0d1mRMp9kW4OUKPHik0NJzFyrE/26zGsDangSBr2NYxlK5OTXe5MXhWnfO7vp9keRp0elVfoMrK0fDv638kArYg3IMkSeLnc/l8tj0ZnSQx+6kwno3wNy61/Owa+GUSmJjBkysh7BmjkmAyqjOYeHQiyeXJDA4ezISuE3C0bBz8qnftomhaNJJSicekSeR69eHUigzMzGWEts6FLPnVMqidNdg47ESl0qEKmE9UWQsyqhp4w9eNyBBvbE2b3jQ1aFatqoeD0fD7V/q1+Ve26LM07zARsAXhHlNWp2Ti5kT2XSima6AL859tj7+LManlhbD9A0g/AMH3weNfgKOvwbfrJB0/pPzAonOLsDazZl6/eTwY2HhJQVNZSdG0adTu2Yt1+/bYT4zm6K+15B9LxztEh0X5WeqK9WVQHewkBvVKp0FxCiu7Huy1m8SKXAXelhKbOoTQ27npdXSDZ9WZR/QtyiqzoMvbMGAqWBrRj/IWEgFbEO4h+5L1qeU1DRoiH2nNG72DMDUmtTzpZ9g5Un8a5JF5EPEm/MUpi6YU1BUQdTyK00Wn6efXj6k9p+Jm3fgUSu3hwxRGRaGtqsbtk08pbfsI+9ZcRtJJhLQtgMtXy6B2Ctfi6LYLpaoBjf90xlV04FKBgpe8XZga6ou9WdOz6qT8akZtuMmsWlEDB6boi1Q5B8Gw3RDYq8nn3SkiYAvCPaBWoWbajgtsPJtHG28Hvn+rAy29jEwt3z1aH7B9I/Sp5W6hBt8uSRLbLm9j1ulZSJLEZz0/44nQJxoXbKqrp2T2LKo2bsKyRQvcFn3FyVMasr5PxT0AbOvP0FDgSqJjBTbWOgb2yUahPIqFVQcOOU5jWb4ad3Md34cH84CrQ5Pj+KMjzk1n1ekHYPvHUJMPPT7QnyO3MOKvkNtEBGxB+I87ebmc0RvjKaxu4IP+oXz0QHMszIxJLT+g32iTl8H9k6DXp0allpc3lPPZyc84lHuIzp6dmd5rOn72jbuL158+TeGEiagLC3F9+y2qe7/Alh8uo1JqCG5bBumF+jKo5nmEtdLi7rsPpaoand8koqp7kFSg4GlPZ6Y398XJvOmxJeXr16ovFt1gVt1QqV+Xj/sO3FrAm/vBv4vh39VtJgK2IPxHKdRa5v5yia+PZRLkZsumET3pFOBs+ANU9frU8tjV4N4KXlwPPh1uft81DmYf5LOTn1Gvrmd0xGheafMKJrKrPxY6hYLShQup+OZbzJsF4LXqW86kWJG25iKuPjK8tGdR5zuR4FSNuYWWAf0KUKp+xcyiDac9V7GkQIe9meaGjXANnlVf3A07P4X6UugzCvqONSo7804QAVsQ/oMS86oZuSGOtJI6Xu3RjPEPt8LGmGaxOb9fSS3P0i8J3B9lVPCqUdUw+/Rstl/eTmuX1szsM5MQp8bV+RoSE/UFmzIycH7xRRSD32TbhgwaamsIbleJlJ5Dnr05BVZ5tArW4Rt8EKWqBJnPKKbX3c+5fMVNG+EaNKuuL4e94yBxI3i2gxd/Ap+Ohn9X6Lu0W5haYGZye0OqCNiC8B+i0er44vBllhxMw83Okm/f6ErfFu5GPEAFh2fC8UXg4AfDdkJgb6PGcLLgJFHHoyhrKOPd9u8yPHw45iZXg6SkUlH65Zf6gk3u7ngvX0VcnivJKy/i5GGCh10c2lx74h3rkJmpub9fKWrNPkxMg0ny38jCAhlWJuobNsI1eFadvAV2jQZFNdw3EXp/CmZNd5b5KyfyTzDt1DReaPUCr7V9zah7jSUCtiD8R1wurWPkhnjic6t4vIMP0x5rZ1xFuaIkfRJMcSJ0fAUenAFWTW/eNaVB08Cis4v44eIPBDoE8t0j39HOrV2jaxSpqRSMH4/yQgqOQ4eie+EDdmzMpqa8gMC2dcgup1Jkry+DGuKvI6jlEZSqXEy93mOuYgin8hoY4GrPvJb+eP1FI1yDZtV1Jfr63CnbwbsDvLYdPNsa/l0BVYoq5sbOZfvl7QQ6BNLW1bj7/w4RsAXhLqfTSXx7MotZey9iZW7K0hc7MiTc8JZb6LRw4nM4FKPP2nvhJ2j5sFFjSChNIPJYJFk1Wbzc+mU+7vQxVmZXl1AkrZaKNWsoXbwEEwcHvJYs5UJNAHFfXcLOWUZIsxR0ORYkOCrRmNRyX58KtOwFmTep/j8xt9ASE5Q3bIR77aza1daCr1+L4IHWf5pVSxIkbNAvgajk+jPVPT40ahNVkiT2ZO5h9pnZ1ChreDvsbd5p/w6WpkY0H/6bRMAWhLtYQVUDYzclcCy9jP4t3Zn9VDgeDsamlo+A3FPQ+tErqeWGV+dTa9V8lfAVqxJX4WnjyapBq+jm3a3RNarsbArGT6Dh/HnsBw3C5K0x7NmcR2VRLgGtGzDLukCJiQ0ZtvkEeOloEXYSpTIDM89hfK56lt/yGujrbHPDRrjXzqqf7OTLlCFtr59V1xToNxVT94JfV30vSfcWhn9XQGFdIdGnojmaf5R2ru1YMXDFdWVfbycRsAXhLiRJElvj8pm8LRmtTmLmk2E838XY1PK18EukPrX8iRUQ/qxRqeVplWlEHoskpSKFx0MeZ1zXcdhbXD3bLel0VP74IyXz5iMzN8dz9hxSacO5r9KwsZcREpyKlGNCooMGhUkJfXtWg9kedDoXsvy/ZVahPRpJecNGuAbPqs+v07+rVg0PzoRu74CJ4fW9tTotP136iSXnliAhMbbLWF5s9WKjZgp3wk0Dtkwm6wQEA0iStOm2j0gQhBuqqFcRuSWRPUlFRDRzZv6z7Wnmamv4A2qL9KnWafsgqB8M/QIc/W5+3xVanZZ1F9ax5PwS7C3sWdx/MfcHNK6roS4spDAykvoTJ7Ht3RvLjyaxf0cxZbnZ+LdUYJqbRHmNPWn2BXi76ejVKRaF4hIWrs+xXHqNA3kNN22Ea9CsujIbdnwEGYehWW94/HNwCTb8uwLSK9OZcnIKCaUJ9PLpRVSPKHztDE/Fv5UMmWG/I0nSOzKZbKxMJguWJCnjto9KEIQmHUwpZtzPidQ0qBn/cCve7hNsZGr5Zn3XcnUDPDxHXxvDiNTy3NpcJh2bxLmSczwQ8ABR3aNwtb5anU+SJKq3baM4ZgaSVovH5KlkOnfjzPIMLGxkhISmQ55Ekr2OelkhvbrXY2q5C63Wnnz/r5lZ5Ipcp7hhI1yDZtU6HcR+DQem6v958Hzo/IZR76rSqliZuJJViauwM7djRu8ZDAkeYvhfMbfBDQO2TCYbDpy9Eqjn3KExCYLwJ3VKDdN3XuCnM7m08rJn3Ztdae1t+AkOfWr5GEjaBD6d9KnlRqzfSpLEprRNzD0zF1OZKTG9Y3g0+NFGwUtTXk7hlCnUHTiIdefO2IyeyqF9VRQfycAnRIVFUTyVlU5csi/E01lLjy5xKBQXMHN5jG9k77Irr4EOVxrhtviLRrgGzarLL8P2jyD7mL6i3qOLwSmgyef9lfMl55l6YioZ1RkMCR7CmC5jcLFyMeoZt8PNZth/nHTfIJPJlgPjJEmquvaCK0F9OEBAgHFfiiAIN/d7RjmjNsZTUNXAe/eF8PGA5lj+RVGjJqUf1KeW15fqa2L0HmnUqYhSeSmTT0zmWP4xunl3I7pnNN52jRsc1OzbR9GUqejq63EfM5a8Zvfzy+pMTMwlgptnIstXccEOakzy6dG1HgubPWg0VhT6fcXMEm9qNIobNsI1bFat1Zc/PRgNphbw2FLo+LJR6/J1qjoWnVvE+kvr8bb15ssBX9Lb17hz6LeTIf+rXZYkqUomk51FH5gbzbQlSVoBrACIiIiQbv0QBeHepFBrWbA/lZVHMwhwsWHDOz2ICDRilqeqh/2T4cwqcGsJL/xodAbf3qy9TD81HaVGyfiu43mh1QuNUsu11dUUxcRQs30HVm3bYj9hOseOyMnfdBmvIDXWZXHUVDiRYl+Mm5OWgV0TUCiTMHV8hHWm77MjX0G4nTmbOoTQ+i8a4SbkVTF2U8KNZ9Wll/Q/SnlnoMVDMGQhOBhxtBF9h/Z+oLczAAAgAElEQVToU9GUykt5ufXLfNjxw0Zdb/4NbhawzwB//BfiBFTd4FpBEG6RpHx9anlqcR0vdQtg4iOtsbU04lBX7ml9anlF5pXU8klg3nRAbEq1spqYUzHsydpDmFsYMb1jCHIManRN3dFjFE6ahKa8HNf3P6A07FH2r8tEQkdwixzIreeivYxqkwK6dq7H2n4vGq0ZRX7LmFniR7VGybggLz4I8MS8iVm1Qq1l0YE0Vhy5jLu9ZdOzaq0GTizWt+yysP1bjRTKGsqYdXoWv2T9QqhTKAvvW0i4e7jB999JN/wvQJKkTVc2Gwdc+ecVd2ZYgnBv0mh1LD+SwaIDqTjbWLDm9S70b+lhxANU8NssOLYQHHzhtR0Q1MeoMRzLP8bk45OpVFTyQYcPeDPszUY1MnT19RTPmUvV+vVYhIbgPnsJJ89I5PyUjnuABtvqOOrKnLjgUIqzg5aB3ZNRKOMxcRjID+afsC1fQTs7czZ0CKHNX8yqz2ZXMGZTAhml9TwX4c/Ewa2vbwhcmKBvpFAYD20e19fntjP8u/qj5OvcM3Np0DTwYccPeb3t65ibGpEdeofd9Cf7ms3GA7d5LIJwT8ssq2fkhjjO51QxJNyb6UPb4WRjRF2L4mT9rLooETq8DA/NNCq1XK6WMy92HhtTNxLqFMrSB5bSxrVN42tiYymYMBF1Xh7Or79BVe/n2bohE41KS3DLfMiuIdXBhEqTfCI6yLF12otaY0Kx32JmlQZSUaNgdKAXHzdrelYtV2mY90sqa05k4uNozbo3u9Kn+Z9qoagb4LfZcHwJ2LjCM99A26GGf09AZnUm0aeiOVN0hk4enZjScwrBjsYd9/sniMQZQfiHSZLEd6eymbH7IhZmJix5oSOPtTcytfzkUvh1Olg6wPM/QKvBRo3hfMl5Jh6dSH5dPsPaDuODjh80SrXWKZWULl5CxZo1mPv54bFiLacvWJOxLg1XXy328vPIS5xJcizDwU7NgJ4XUSrPY2J/Hz9ZjGZLvpI2tmb8EB5MO/um14VPXC5j/M+J5FTIebVHM8Y+1Aq7Py8DZR3XnyGvuKz/URoUDTaGr+urtCq+TvyalYkrsTKzYnKPyTzV/KlG6/L/ZiJgC8I/qKhawZhN8RxNK6NvC3fmPBWOl6MxqeWZsHUE5JyEVkP0qeV2hlfnU2lVLI1bytqktfjY+bD6wdVEeEU0uqYhKZmC8eNQpV/G6fnnqH/oTbb9nIVCXkdgy0JMsytIczCl3CSPjmENOLr9gkajo8RnAbPKQyirVfJpM08+DfTEoolz0HVKDTN3p/D97zk0c7Vh/fDudAv+U+d1RTXsn6Jv/OvUDF7ZCiH9Df+egDNFZ5h2chpZNVk8EvQIY7qMua492b+dCNiC8A+QJInt8QVEbU1CrZWYPrQdL3ULMC61/Ny38MtEkJnA0K+g/fNGbbZdrLjIxGMTSatM46nmTzGmyxhsza9mTEpqNWXLV1D21VeYubrisXQF53JdSF2bhrOXDi/LOJQljiQ6VmBno2ZArzSUqlhkdn3ZYDGGnwtVtLY1Y114MOF/Mav+LbWUiZsTKahu4K3eQYwa1BJriz8dWby4W19Zr67oSruuifoNRgNVKiqZFzuP7Ze342fnx/IBy+np29Pg+/9NRMAWhDussl7FpG1J7EoopFOAEwue7UCgmzGp5cVXUst/gaC++q7lTv4G367RaVibvJZlcctwsnRi2QPL6OvXt9E1yvR0CsaNR5GcjMNjj6J6+gN2/JyDvKaYwJYlmGQVk+loQolZHuFt5Lh47ketUVPqM4fZ5a0oqVXxyZVZtWUTs+pquZrpu/Q9JkM97Pi5qW44dSWwZ6y+ZrVHW3j+O/DtbPB7/rGpOD92PnWqOt4Oe5vh4cMbVRG824iALQh30KGLJYz9OYEquYoxD7bknb7BmJkasX6avFVfcU4th4dmQ9fhRqVbZ9dkM/HYRBJKExjUbBBR3aNwsrraWkvSaqn45ltKFy3CxNYWj/mLSagK4MLqdBzdJZq5x6EudiTRqRorKxUP9L6MSn0amW0PfraawMZCNS1sTFkTFkQHh6Zn1fsvFBO5JZHyehXv9w/hw/ubY2V+zaxakiD+J/hlgv4sef9J0OtjoxoLZFRnEH0ymtjiWDp6dGRy98mEOhveNPjfSgRsQbgD6pUapu9K4cfTObT0tGft611o6+No+AMaKmH3WEjcoE9+eWI5uBte1lOSJNZfWs+CswswMzFjdp/ZPBz0cKMlGFVuLgUTJtAQexa7Bx5AGjaaXVsLqK0oIKBlGWbZBWTbm1JklUfbFnI8/A6i0cop85nB7Ip2FNWq+SjAg1FBXk3OqivqVXy2I5ltcQW08rJn9bAutPP903dQmQ07P4HLv4J/d3hsiVHvqdQqWZW4iq8Tv8bKzIqpPabyRPMn7ppNxZsRAVsQbrPYrApGbognt1LOO/2CGTmwhXGp5Zd/ha3vQ10x3DdB3yDWiLPCRfVFTD4+mZOFJ+nl04vPen6Gp+3VBBRJkqhav4HiOXOQmZjgHjOTFG0bEr7OwN5FIsgzHk2RA2cda7GwVHJ/7yzUmpNgFcFWmyjWF2pobmPCzs7N6eRw/dKOJEnsTixi8rYkahRqPh3QghH3hTTu3K7TwukV+rRymUx/pjriTaP+evi98HeiT0WTXZPN4ODBjI4YfddtKt6MCNiCcJsoNVoW7k9j+ZHL+Dlbs354D7oGGZtaPgXOrAS3FvD89+DbyeDbJUliV+YuZpyagUbSENU9imdaPNNoVq0uLqYwchL1x45h27MHpiMm8cvOEqqK8/BvXolZbg55pqYUWOfROrQer4BDaLT1lHtHM7uyPYWlat4P8GBMoBdWTSztlNQqmLw1mb3JRYT7OfL9091o5fWns+ElKbDtA8iPheaDYPACo9bkKxQVzI+dz/bL2/G392f5wOX09Lk7NxVvRgRsQbgNLhTUMHJDHBeLanmhqz+Rg9tcf6b4RnLPXEktvwzd34MHJhuVWl6pqCT6VDT7s/fTwb0DMb1jCHC4WpxNkiRqdu6kKHo6klqN26Qo0m27cn51Ftb2OgJ9ktGV2HDesQ5TCyX9e2ej0Z5AsurIDpsp/FikJdTGhB2dmtPZselZ9da4fD7bcQG5Ssv4h1vxVu+gxuv1GiUcXQBH5+sTfJ5cBWFPG3zSRZIktqZvZf7Z+dSr6xkePpy3w96+qzcVb0YEbEG4hbQ6ieVHLrNwfyqO1jfo1v1XNCo4MkcfxBx84dXtENzPqDEczj3M1BNTqVZV80mnTxjWdlijziiaigqKpn5G7b59WHfsiOUnUzi4r5ry/Bz8Qqoxz8+gUG1OrnU+LQLl+AYfRqutptxrCnOqOpNfquZdf3fGBXlj3cSsurC6gcgtSfx6sYROAU7Mebo9oR52jS/KPaNPKy+9CGHP6rMyjWhNllGVwbRT0zhbfJZOHp2Y3GMyIU4hN7/xLicCtiDcItnl9YzcEM/Z7EoeCfNi+tAwXGyNSC0vSYHNw6EoATq8dCW13PCNyTpVHXPOzGFL+hZaOLdg+cDl1/UbrD14kMLJU9DV1OA2ahRZPvcT+202ltY6An0vQKkV8Y4NSOaV3NcrF610DMkynF22q/i+WEewtQnbOobS1cnuus+XJIn1Z3KJ2ZWCWqdj8pA2vNYzsHGDBWUd/BoNvy/X/yC9uBFaDDL4HZVaJSsTVvJ10tfYmNkwrec0Hg99/D+zqXgzImALwv9IkiR+OJ1DzK4UzExkLH6+A4+19zE8CUanhVNf6DfcLO3hue+h9RCjxnC68DSTjk+iWF7MW2FvMaL9CCxMr/5YaGtqKI6ZQfW2bVi2bo3NvOUcPiyn5GwW3kG1WBalUaKyItsmnxB/Oc1aHEGjqaDSK5I51d3ILVXzjp8744K9sWliVp1bIWfC5kSOpZfRPdiF2U+FX9+2LP0A7PgUqnOhy1swYIr+fQ10suAk009NJ6c2h0eDH2VUxKhG3W7uBSJgC8L/oLhGwdhNCfyWWkrvUDfmPhOOt6Pha81UZsHW9yD7OLQcrO+OYkRqeYOmgcXnFvN9yvc0c2jGtw9/S3v39o2uqT9xgoKJkWhKS3EdMYKCVo+y74dszMx0BAZchDIzEh2UaM0q6derAB1H0Jm3YY/zV6wrhkBrGVs6htK9iVm1Tifx3e/ZzNpzERkwfWg7XuwagMm1s2p5BeydAAk/6TdP39gLAd0NfsfyhnLmxc5jZ8ZOAuwDWDloJd29Db//v0QEbEH4m3bEFzBpaxJKjZZpj7fl5W7NGgeqG/mjk/feCYBMn63Y4UWjUssTShOIPBZJVk0WL7Z6kU86f4K12dUfC51cTsm8+VT+8AMWwcG4fLWO46clCrZk4hFQj23ZJUrl1mTaFhDoKye41THU6lKqPMcxt6YXWaVq3vJzY0KwN7am1x9DzCyrZ9ymBE5nVdC3hTsznwzD1+maHytJguTN+vPjiiroOwb6jAZzwzYFdZJOv6kYOx+5Rs677d/lrbC3GhWluteIgC0IRqqSq5i8LZnt8QV08HdiwbPtCXa/fvb5l2qLYcfHkLoHAvvou5Yb0XNQrVXzZfyXfJ30NR42Hk3OOOXnzlMwYTzq7BycX32V0m4vcGBTNjI0BDZLR1YOifYqVKZV9OlZACa/oTNryT6XZXxbIiPASsbmDqH0dL7+vbQ6idXHMpm37xKWZibMfTqcpzv7NV4Cqs7X1/9I3aPvIfnYNvBqZ/A7Xq66zLST0zhXco7Onp2Z3H0ywU7//vKnt5sI2IJghN9SSxm7KZ7yOhWjB7Xg3X4hxqWWX9gGOz7Rn7F+cAZ0G2FUcsiliktEHovkUuUlhoYOZWyXsdhbXF0H1qlUlH3+OeVfr8bc2xvXL9ZwKsmK3I0ZuPnKsatKoaLelst2JQR41RPa9iRqdRFVHqOZV9eXzBI1r/u6MSnYG9smknvSimsZsymBuNwqBrT2JOaJdng6XDNj1un0FfX2TwGdBgbFQPcRYGJYopBCo2BFwgrWJK/B1tyWaT2nMTR06D/aqfzfRARsQTCAXKVhxu4UvjuVQ3MPO75+rYm06htpqNIXMkpYD94d9KnlHq0Mvl2r07ImeQ3L4pbhYOHAkv5L6B/QuLyoIiWFgrHjUKal4fj001QPfJNtW3PQauoJDMxAVqol2U6DwrSA3t2LkJkdQmsawn7n9XxTaoqflYxNHULo7Xz9RqBaq2PFkQwWH0jD1tK06Y3VsjT9Xw7ZxyGon3493iXoumf9lRMFJ5h+ajq5tbk8FvIYoyJG/Ss6lf+biIAtCDdxNruSURviyK6Q83YffQnQRsWKbuba1PJ+46HvaKNSy7Nrsok8Fkl8aTwDmw0kqnsUzlZXK9tJGg3lK1dSuuwLzJydcVv0JWcyXcj8MQNXbwUOtclU1dqRal+Mj7ucbuG/o1bnUeX+EfPrB5BRquY1H1cmh/g0OatOLqhm7KYEkgtqGBzuzWePtcXN7pp1ZK0aji+G3+bo16cfX6Y/lmjgrLisoYy5Z+ayO3M3zRyasWrQKrp5dzP4+7mXiIAtCH9BpdGx+GAqXx6+jLejNT++3Z3ufy6sf8MH/Dm13LjyoDpJx/pL61l4diFmJmbM6jOLR4IeaTSrVWZk6MugJibiMHgw9UPfZ/u2PFQNZQQEZWJarCLFTkudaQE9uxZhankIrUkzDnr+xNoSc7wtYWP7EPq4XD+rVml0LP01jS8OX8bJxoKvXu7EQ+28G19UcB62fQjFifq+ig/PBXvDEoV0ko7NaZtZcHYBCo2CEe1H8GbYm/f0puLNiIAtCE24WFTDp+vjSSms4bkIfyYNaY29lRHNWf+/a3nG30otL6ovIup4FKcKT9HLtxef9fhTwSatlopv1+nLoFpb4zZnIedL/Un7PhNnTyVeJknU1jhw0aEYL9d6unSIRa3Oodr9fRbUP0h6iZpXrsyq7ZuYVcfnVjF2UwKXimt5sqMvUUPa4HxtEpBKDodn6luT2XrAc99B60cNfr/0ynSmnZrG+ZLzRHhGENUj6q7oqfhPEwFbEK6h1UmsOprB/H2pOFibsfLVCAa2MTK1/Lqu5X1vft8VkiSx/fJ2Zp2ehVbSMrnHZJ5u/nTjMqg5ORRMmEjD2bPY9e+P+uVR7NxeSENNMQFB2ZgVy0mx01Frmkf3iGLMrQ+hlflyyPNHVpdY4G0JP7UP5j6X6xv0KtRaFh5IZeWRDDzsrZpOrc88Ats/gspM6PQqDIwGa6frntUUhUbB8oTlrE1ai52FHdG9onk85HGxqWggEbAF4YqccjmjNsZxJquSB9t6MuOJMFztjPjzvDgZNr+jXx7o8DI8NMOo1PKyhjKmnZzGodxDdPLoxPTe0/G3v1q1TtLpqPzxR0rmzUdmZoZb9EwSFS1JWZeNg5uKZo6J1Fc7kGJfirtzPRGdz6FWZ1Ht9g6LGgaTWqLmJW8XpoT64tDErDo2q4KxmxLIKKvnha7+THikNQ7X/lXRUAX7o/StyZyDjP4xOp5/nOmnppNXl8fjIY8zKmJUo7V44eZEwBbueX/UwIjeeQETmYwFz7bniY6+xqWWn/gcDsXoA/Tf6Fq+P3s/0SejqVfXMzpiNC+3frlRwSZ1fj4FkZOQnzqFbe/eaF8fx+6dxdRVFuAXmI95cQ2p9lBtmkeXTiVY2h5CixeHPb5jdZk1HhbwQ3gw97teP6uWqzTM/eUSa09k4etkzXdvdqN38z8VYkrZAbtGQ30J9PxIX5fboumOMn9W1lDGnDNz2JO5h0CHQFY/uJouXl2M+n4EPRGwhXtaSa2C8T8n8uvFEnqGuDL3mfaNs/VupiIDtoyA3FP6ruWPLjaq6ly1sppZp2exM2MnbVzbMKP3jEZV5yRJomrTJkpmzQZJwnXyNJKlMC6sy8HeRUkzpyTkNQ7EOZTh6lRP/87nUWsyqXF9g0WKoVwqVfO8lwufhfrgaH79/91PXC5j3M8J5FY08FqPZox9qBW215aBrS2G3aMhZTt4hsGLP+k73hhAJ+nYlLqJRecWodAoeK/De7zZ7s1GNU4E44iALdyzdicWErklEblKy5RH2/Baj0DjUsvProFfJumTQp5YDuHPGZVafjz/OJNPTKaioYL32r/HW+FvYW5ydQlCXVxMYVQU9UeOYtOtG7q3JrJ3Txk1Ffn4NcvHoqT6/2fVER2LsLL7DbXMk0Pu61hTboO7OXwXHsyAJmbVtQo1s/Zc5Pvfcwh0tWH98O50u/YEjCTB+e9gXySoFfpN054fGXwcMbUylWknpxFfGk9Xr65M6j6JIEfDz2QLTRMBW7jnVMvVTNmexNa4AsL9HFnwbIfr6zXfSE2hvpZz+gF9gsjQL8DRz+Db5Wo582PnsyF1AyGOISy5fwltXdv+/7+XJIma7dspipmBpFbjMiGKixadSPo+DztnJYFOychr7Yl3KMfNuY7+nc6j1mRR6fI2ixWPklamn1VPDfXBqYlZ9a8Xi5m0JYmiGgXD+wbz6YAWWFtcs6Zdkanvq5hxGAJ66vsqujU36N0aNA0sj1/ON8nfYGdhR0zvGB4NflRsKt4iImAL95SjaaWM2ZhAaZ2STwe04L3+IZgbk1qeuElfI0Oj1J857vKWUanl54rPEXkskvy6fIa1HcYHHT9odO5YU1pK4dTPqDt4EOtOnZCNiGLfLxVUl+XjF5CPRWk1qfY6/Vp1x0Is7Y6gNvFhn/v3fFtmhY8l/BgeTP8mZtVldUqm7bjA9vgCmnvYsWlETzoFXLPpp1XDiSX6BBgTc32rrs6vG/x+R/OOEvN7DPl1+QwNHcrIziPFpuItJgK2cE9oUGmZtSeFb05mE+Juy4pXexLuZ9hRNEBfInTXKH31Od8I/RKIW6jBtyu1SpaeX8o3yd/ga+fLmofW0NmzcRJNze7dFE2LRieX4zJqHJfse5D4fT62TkqCnJKor3PQz6pdarmv41k0mlxKXN9jkfxBsss0vObjyqQmzlVLksTmc/lE77qAXKltuglu7ml9WnnJBf156ofngIOPQe9WUFfAnDNzOJhzkCDHILGpeBuJgC38553PqWTUhngyyup5o1cQYx8yMrU8bb++Say8DO6fBL0+BVPD/69zofwCkcciSa9K59kWzzIqYhQ25ldPWGgqKyn6bBq1e/diFRaGyQdT2H+ghqqSPP1adWk1l+wlas1y6dKxAEvbo6hM/Nnl9iM/lVvQzMqEnzuE0KuJGiC5FXImbknkaFoZnZs5M+vJMJp7XnNdQxUc/Axi1+jPjT//I7R6xKD3UmlVfJP8DSsSViCTyfi408e81uY1zI1IuxeMIwK28J+l0uj4/Nc0lh1Kx9vRmh/e7kbPEMNPcKCsg32T9JuL7q3hpQ3g3f7m912h1qlZlbiKFfErcLFy4asBX9HLt1eja2oPHKBwylS0NTU4f/Qp6a79iP8pH1sHBYHOydTX6deqPVxq6NTxLBpNHgWuH7G4/gHyyzUM93NnXLDXdfWqNVoda09kMX9fKqYmMqIfb8tL19brliRI3gJ7x0N9qT4bs/9EsDRsLf9kwUlm/D6DrJosBgQMYGyXsXjbed/8RuF/IgK28J+UWlzLyA1xJOXX8HRnPyY/2qZxEsjNZJ+Ere9CZbb+dET/SIML74O+SezEYxNJLk9mcPBgJnSdgKPl1SQabXU1RTEx1GzfgWWb1lhO/5KDh+upjM/DJyAPy7JaUu0las3y6NoxDwvbYyhNQ9jm+BM/V5gTamPK9k5BdGmiY/mFghrGb04gIa+aB1p5ED20HT7XHlWszNYf1Uvbp/8BenG9wUf1iuqLmHtmLvuy9xFgH8CXA76kt29vg78X4X8jArbwn6LTSaw+nsmcXy5hb2nG8lc682BbL8MfoFHqE2COL9E3FXh9NzTrafjnSzrWXVjHknNLsDW3ZcF9CxjYbGCja+qOHKFwUhSaigqcR3zAZZ+BxG/Iw8pOQaDzBerr7Uh0KMPDtZpO7WPRaAvIdh3NkrrelFRo+TDAg1GBXlj9abNUoday5GAay49k4GxjztIXOzI4zPvqCQ2tRt878vBMQAYPzoSuww1a3lFr1XyX8h1fxn+JTtLxQYcPGNZumCjUdIeJgC38Z+RWyBm9MZ7fMysY2MaTmU+GNS4DejOFCfqCTSUXoPMwGDTdqCaxebV5TDo+ibPFZ+nv35/JPSbjZn11CUZbV0fxrFlUb/oZy+ahWExZzK9HFVRcyMXbPw+rilpSrXXUmuXStVMeFjbHaTBrwc+O69lRYUZrW3PWhoXQweH6DMNTGeVM2JxIZlk9z3T2I3Jwa5xsrklQyTur31QsToQWD8Mjc8HJ/7rnNOV04Wlifo8hozqD+/zvY1yXcfjZG36MUbh1RMAW7nqSJLExNo9pOy8ANN2y6ka0Gji+CA7PAhsXeHEjtBhk1Of/nPYzc8/MxURmwvRe03ks5LFGn19/8iQFkZFoiopxenM4mUGDiduUh5XtlVm13I5Y+zI83aroFB6LRlvIZddxLKntQVWVllGBnnzczBOLPx2xq25QM2tPCj+eziXAxeb6tHJFDfwaDadXgr2XvqpeqyEGJfiUyEuYFzuPPZl78LXzZen9S+nn38/g70W49UTAFu5qpbVKJmxO5EBKMd2DXZj3THv8nA2rcQFA+WX9rDrvDLR9Qn/22MbwLicl8hKmnJjCsfxjdPPuRnTP6Eabb7r6eornzaPqx5+wCArCbtE3HD6lpXx/Lj5+uVhW1pFq8cesOhsLm5PUm7dhvf0SfqkwIdzOgvUdAmhrd326/N6kQqK2JVNep+SdvsF8cm0CjCTp63/sGQu1RdD1bbg/CqyuP5/9Z2qdmh9TfuSL+C9Qa9WMaD+CN9q9gZWZ4Wv4wu1hcMCWyWSzJUkadzsHIwjG2JtUxMQtidQpNUQNacPrPY1ILdfpIPZr2BcFZpbw1NcQ9rTBny1JEnsy9xDzewwqrYoJXSfwfKvnMZFdnQHLz5yhYGIk6rw8HF8dRnbLJzi/NR9L6wb9rLrBjgT7MrzcKugYHotGW8JF10ksrYmgvkbHxGAv3vP3wOxP71Rco2DytiR+SS6mjbcDq1/rQpjfNVUBq3L1gfrSbn39j+e+Bz/DGiecLT5LzO8xpFWm0du3NxO6TiDAwfAGwcLtZVDAlslkAwBRXVz4V6hRqJm6PZnN5/Jp5+vAwmc7ND5bfDPV+bDtfcg4BCEPwONLDU4SAahUVDL91HT2Ze8j3D2cmF4xBDoG/v+/1ykUlC5cSMW36zD388N2wWqOxMoo25eLt28u1lV1XLLQUWeeQ/dO2Zhbn6LOoj3fWy7jUIWMzg6WLGwVQAvbxjNanU7ipzO5zNydgkqrY/zDrXizd9DVTE2tBk6vgF+nA5K+TnX3EQbV/yhrKGNB7AJ2ZOzAx9aHxf0X09+/v0gp/5e5acCWyWTBQMYN/v1w4P/YO8/oqKq2DV9nZpJMMum9NwIJJZTQBBSlCqKI2LHzCurna8cGSFOpIkVBuogdEBSQIkjvJb333nudljnfj4NAFMjgKyBwrrVcipnD7DPJ3LPz7Oe57/EA/v7yJ7HM1eVIejlvb4ihpE7Hq4Pa8srAEPNHy0URYtfD9rfBZIB7F0ij11cgSgfyDjD16FRq9DW8FvEaz3V8roUNalN0NIXvvY8+OxuHx8eQF/4IkVsLsbBuJMApiQatLXF25Xi7VdAt/BTG5grinKextLYLBr3I9BAvnvd1Q/mnNWWU1fP+pjhOZlXSJ9iFWaPDCXS9oKWvMEo6VCyKgZAhMGI+OAW0ej9Gk5EfU37k86jP0TZrGRc+jnGdx2GtugLHQplrhjk77GBRFPdc6pNWFMUVwAqAHj16iP/g2mRkzqE1NDNnZzJfHskm2FXDTy/1pavfFYyWN5TDtjckm1C/3jDqC3Bp0/p1Z6nT1zH31Fx+Tv+ZUKdQlvGSn28AACAASURBVA9ZTqhz6Lmvm/R6yj/7jIrVa1B5emD7yUoOxVhStisfT+88rGvqSbFspsEil9sisrCwPkmNRQ++1izjcBXc5mDNgjB/gmxadrWcSyv/PQ21SsHcBzvzcI8LDlR19VIb4olloHGDh76UavFmfAhFl0bz8YmPSa5Mpo9XHyb2ntjiNwWZfx+XFWxBEAaLorjnWi1GRuZixORV8+b6aDLKGni2byDvDgtr6S7XGsnbYeuroK2BwdOh7yuSJaqZHC08ytSjUylrLGNc+Dhe6vJSi/HrpvgEit5/D11aOnYPPkRhjyc5s70QC3UNAY7JNOg0nLIrx9u9nIhOpzA0VxHp/BHLajsiGmFWO2+e8XZB8SeRjcmr5t2fYkkurmNEuBdTR3bA3e6CMknydum3hdp86DEWBk01K6qrUlvJgjML+Dn9ZzxsPJh/53yGBAyRyx83AK3tsCvP1q8dgWBBECJEUYy8BuuSkcHQbOLzvel8vi8ddzuriyehXA5tLex6X/J19ugET/0Mnp3MvrzR0MinZz7lx5QfCXII4uvhXxPuFn7u66JeT/my5ZQvX47KxQXbOV9wNEFD6c58PL3ysK6tJ8XKSKNlDrdFZGKhPk2VZW/Wqt7hRBXc6aRhXqgv/tYtd9WNeiPzf0vlyyNZuNlZseKp7gy9cPintlA6VEzaCu4d4KHfwL93q/fTbGpmY+pGFkUtosnQxNhOY3mh8wstfE1k/t1cVrD/EOezdeor+P1TRuZ/I720jjd+jCGuoIbR3XyYOrIjDtZXMFqefVhKgqnNhzvegjvfA5X5SSeni0/zwZEPKKgv4JkOz/Dfbv9t0damTUml8L330CUlYXvfSIr7Pcfp3UVYWJRKu2q9tKv28SglosMpjGItJ5xmsaImFAuDwKehPjzu5fyXXe2B1DImbY4jv6qJJ3r78+7wsPMj9aZmOLUafp8h1eAHTZV+WzDjUDGuLI6PTnxEYkUivTx7Man3JIId5T6CGw2zukQurFPLyFxNTCaRtUezmbMzGRtLJV88EcHw8CswFTJopUGRY0vAOQjG7gK/XmZfrjVqWRS5iG+TvsXXzpe1w9YS4RFx7uui0UjFqtWULVmC0t4e25mfcTzFgZIdBXh45mFTd35X3SciHZU6kgr17axSvEFUFQxxsWNuqC9eVi0/PKoa9Hy4LZFNUQUEu2lY/0IfegVd0A9eFCuFChScgeABcO+n4Ny64FZrq1kYuZBNaZtwtXZlbv+5DAscJpc/blDkwRmZfw0F1U1MWB/DscwKBoW5M+vB8JY129YojJJSy8tTpGCBITPA8q/mSJcipiyGyYcnk12bzeNhj/N6xOstygXa1FSKJk5CGx+P5u7hlNw1jt9/L0allHbV9QZpV+3rWUpE+5MYxAYOOc7jy5o22CgVLGnvw2gPpxZiKYoiW2IKmbE1kZomA68MDOHlASHn7V/1DZL3x7GlYO0Eo1dJ/eKtCK5JNLEpbRMLIxdSr6/nqQ5P8VKXl7C1vIJkHZl/HbJgy1x3RFHkp8gCpm9JwCSKzHkwnEd6+F3BaLkBDn0KB+eCxh2e3AQhg8x+fn2znqXRS/ky4Us8bDxYNXQVvb3O14RFg4GK1aspW7IUpZ0dNtMXcjzDmdKdhXi452Dd0EiqlZEmqyz6RKShsoqhRD2AlcIrxFeLjHCzZ3Y7X9wsW5YuCqqbmLw5jn0pZXTxc+TbB8MJ87xgEjH1Nyk0oSYXIp6WDkzNmMJMqEjg4+MfE1ceR3eP7kzqPYm2TuZFfMn8u5EFW+a6Ul6vY+KmOH5LLKFXoDPzH+mCn/MVHIKVpcLm8dLuOvwRuGeutBM1kwvDBR5s+yATekxosQvVpqRS9P77aBMT0QwbTmG/54naX4LKoogA+zTqTDYk2JcR4F1At3an0Ykmdjss4JtafxxUSlZ29OU+95bHP80mka+PZTN3VwoAU+7twDN9A1H+MdFYVyz5VCdsBtdQeG6HWY6BNboaPov6jPUp63FWOzPz9pncG3yvXP64iZAFW+a68VuCNFpe22Rk0j3tGXt70HnRag2TCU4uhz3TwMIGHv4KOo4y+7kNJgMrY1eyMnYlzmpnlg5ayh2+d5z7umgwULFqFWVLv0BpZ4d62kKOpjlRvqcQT/cs1I0Gkmz0GNVF9I1IQmmRTI71/awwPUNmjcjDnk5Ma+ODi2XLt1h8QQ2TNscRk19D/3ZufDyq0/kPqGYjnFoJ+2ZKNq8DJkG/16TR+cu9FKKJX9J/YcGZBdToaxjTfgwvd30ZO8srmP6UuSGQBVvmmlOnNTBjayIbzuTTwcueb5/vSqjnFYhLdS78/H+QfQjaDYP7FoOdh9mXp1alMvnwZJIqk7gv+D7e7fVui3ABbUoKhe+/jy4xCc3we8nr/SwxB0uxsCog0DaDSpM18XalhATk4B14Cq1gy892K9hU64Kf2oIfuvhyl3NLk6V6nZFPf0tl7dEsnDWWLHqsKyO7eJ/f/eaekMofJXHSuPw988wa7Ikti2XOyTnElsfS1a0rk2+b3GKgR+bmQhZsmWvKsYwKJmyIoaimif8OCOHVQW1bhsFeDlGE6O9gx7uACCM/h25Pmj1abjQZWZuwlqXRS7GztGPhgIUM8j9f6xYNBspXrKB82XKU9vZYTlvE4WR7KvcV4umWjpVWIF6jQ2FTwO0R8QjKTJI1z7Jcfz9ltSZe8HPjnaC/xnXtSihm2pYEimq0jOntz7t3h+Fgc7ae3VAOe6ZKveL2PvDIOmg/stV7Km0sZVHkIrZkbMHV2pWP+n3EfW3ua2E+JXPzIQu2zDVBa2hm3q4UVh/OIshVw8aX+hLhb36tmfoyySsj5VcI6AejloJToNmXZ9VkMfnwZGLLYxkaMJTJt03GSX3++bXJyRS+PxFdUhKaESPJiXiKuAOlWFnnE2SbQzGW5NuVEtomC3ef09QqvNmoWceeOg0dNJas7exPtz8FCxRUNzH1lwT2JJUQ5mnH52Mi6B5w9jlNzRD5FeyZDvp6KYbszndbzVTUNev4OvFrVsSuwGgy8p9O/2Fc53FoLMzvhpG5cZEFW+aqE5dfw5vro0krrefpPgG8NzwMG8sr+NFL2iqJta4ehn4sBcYqzNtJmkQT3yR+w+KoxahVaub1n8ewoGHnvi7q9ZSvWEn5smUoHR2xmPoZB5M0VB8sxMslDZVRSYx1E9Z2OdzeLQZRyOeU7RusbroDXQNMDPbkJT93LC6ovRubTXx5JJsFe1IRRXh/eBhjL3TVK4yCbW9CYSQE3A4jPgH39pe9D1EU2Zu3l09OfUJ+fT4D/QYyoccE/OzNS42RuTmQBVvmqmFsNrF0fwaLf0/D1daKdWN70b+dm/l/QVO11C0R870UFvvACnAPM/vyvNo8Jh+ZTGRpJHf53cXUPlNbRHZpk5KkXXVyMjb3jiI7fAzxB8uwts4lSFNAgVJJsbqIjqFpOLpFUmnRgXVW8zhVb0kfRxs+CfWjjU3LPvGo3Combo4nqaiWQWHuTL+/4/lAhaYqyfr01GrJqGn0Sgh/uNXyR1pVGnNOzeFE0QlCHENYMWQFfbz7mP86ytw0yIItc1XIKKvnzfUxxORVc39Xb2aM7HS+bmvWX7BP8qyuK5ZKBf3fNmsEG6Td6PqU9cw/Mx+VoPpLZNc5D5AVK1A6OaKc+jkHE6ypOVqIt3MKgsmKKHUD9k5F3N45CgMV7Lefwrr6zljpBOafHSu/0KypVmtg3s4UvjmRg4edmmVPRnB3R0/pOUVR+tD57QNoqoTeL8CAiaB2uNQtAFKb3pLoJaxPWY/GQsP7vd7nkdBHUCnkt+2tivydl/lHMZlE1h3LZvbOZNQWSj4f0417O5sfDoC+UWrVO7kcXNrC87vBx7y0FICi+iKmHJ3C8aLj9PXuy/S+0/HUnDdO0iYmSrvqlBRsRj5ARthjJB0ox1qTTaCmhFyVSIVlMZ07JGPrFEO+VT/WKJaQXKdghJs9M9v64mF1/oNDFEW2xRYxY1siFfU6nu0byFtDQ7G1OvvWKkmQuj9yj4FvLxixGbw6X/YejCYjG1I3sCR6CXX6Oh5p9wgvd30ZR7Vs53OrIwu2zD9GYXUT72yM5XB6OQNC3ZjzYGfc7a9gtDzvJGx+ESozoPeLMHgaWJhnpC+KIj+n/8zcU3MxiSam9JnCQ20f+tOuehnly1egcnZG+GAJ++OtqD9RgI9TCkbURFrV4uZWQL+OkWjRsdXuE9bXBeFmqWJNJ1/ucWspmLkVjUz+JZ6DqWWE+zi0jOrS1cG+WZJPtdoBRn4GXZ9stfZ+ougEs0/OJr06nd6evXmn1zu0c2pn/msoc1MjC7bM/4woimyOKmDqlgSaTSKzRofzWM8rGC036iS/jCOLwN4XntkKQf3Nfv7SxlKmH5vOwfyD9PTsyYy+M/C18z339ab4BIomTkSXmor1yAdJb/swKYcqsNVkEaCpINPSSJ1VFt3DE1HbJpKmvpeVpufIr4OnvV2YFOyFg8X5t4reaGLloUwW/56GhVLBtPs68FSfs5OKoggJm2DXJKmc0/0ZyVWvlZHyvLo85p+ez++5v+Nj68PCuxYy0H+gPKUo0wJZsGX+JyrqdUzaHM/OhGJ6BDgx/5EuBLhcQYtZcZy0qy6Jh25Pwd0zzUr2BumDYnvWdmaemIm+Wc97vd7j8bDHz/Uim/R6ypcupWLlKlQuLogfLGVfrAWNZ/LxsU9Fp1RzxrIKH68cOoVGUo8l39p+wfZ6d9pYW7G5mx99HFu22Z3MqmTS5jjSSuu5J9yTKfd2xNPh7G8R5WmwfQJk7pcOSc0Iv200NLIqbhVfJXyFUqHktYjXeKrDU1gpLz/dKHNrIgu2zN9md2IJ72+KpbbJyHvDwxh3R7D5o+XNRjiyAPbPkXafY9ZDu7vNfu7ypnI+PPYhe/P20sWtCx/1+6hFvFVTXLy0q05LQ33/I6QGPUDawQrs7TIIsKklTW1Aa11A7y7xqNRpRFk/xWrDA9Q2iLwe4MHrAR6oL8iKrGrQM3tHMj+ezsPH0Zo1z/ZgYNjZ6Up9IxycB0c/k8bk7/lESoC5TKqNSTTxa+avLDizgLKmMu4Lvo/XIl7DQ2P+xKbMrYcs2DJXzIWj5e297Pnm+S4tXeZaoywVfn5R8nbu9KAkcGa40MH5XfWsk7PQGrVM6DGBJ9s/eS4I16TXU75kKRWrVqFydaV50hfsi1Wijc7Dzz6NBgs1py3KCPLPxC84ikrBne+t13Kk0Y6udtZ8GuZHB1vrFs+3KbKAj7cnUdtk4IU7g3ltUFupj1wUIWU77HhPctTr8rhk6Wrrftl7iCuLY/ap2cSWxRLuGs6CAQvo4tbF/NdP5pZFFmyZK+LC0fKXB7ThtUHtzB8tb2HYZC0FxnYabfZzlzeVM+PYDPbl7aOLWxc+7PchQQ5B577eGBVF0eQP0GdkYPXAY6T4jiTjcCWOdpm4aRpJsdFj0uTSt0ssgkUeh2xe5ivtAEStwIwQT/7zp7TyjLJ6Jm+O51hmBRH+jswcfYH9aWWWNCKftkuK6TLDUa+ssYyFkQvPjZN/fPvH3Bt8rzxOLmM2smDLmIXW0MzcnSmsOSKNlm94se/5MWtzqMqR+qr/hmGTKIr8mvUrs07MQtes++uuuqGB0kWLqPr6G5RenujfX8aRWAFdfBZ+tlnUWKmJtCyhXXAK7j4xFKnCWGf5DbGNVgxwtmVOu5a5ilpDM0v3Z7BsfwZqCwUzH5AOURUKQUq0ObIIDn8KCpU0edn7hcv2iP8xTr4ydiUGk0EeJ5f528iCLdMqsfnVvPGjlFp+xaPlogiR62DXREC4YsOmssYyZhyfwf68/XR168qMfjNa7KrrjxyheMpUDAUFWD46lniHAeQdrcJJk4KrrYIkGy1qp1T6dYxBp6zlF80UfmrsiINRedEEmH0ppUzfkkB2RSOjunozaUQH3OzOinnabin8tjITOo6Guz8G+0v3mIuiyL68fcw7NU8eJ5f5R5AFW+aSGJpNLNmXzmd703GzteLr//TijrZXMFpeWwRbX4W03yDwDsmwydHfrEtFUWRb5jZmn5x90V11c00NJXPnUvPTJiyCgql7dzVRUXrEsnQCNIUUaZRkq/Np3y4eB5ckEiyHs5axFDYqeNzLmQ/aeON8QateXmUjM7YlsjuxhGA3TcuE9vJ0KX097TdwCZHS19sMuOz6E8oTmH9mPqeKT8nj5DL/GLJgy1yU9NI63lwfQ2x+DQ9082HafR2vbLQ8bqM04WfUwfC50HOc2YZNpY2lfHjsQ/bnS7vqD/t92KIDpHb3bopnzKC5sgrlM68SJXan5HglHrYpCNaWRKvrcPfM4LbQGCoFDcutv+BgkzvtbNT83MmX2y5o1dMamll+IJOl+9NRKgTeGx7G2H5BUl1eWwMH5sKJ5VLNfejH0Gv8ZdPXC+oLWBS5iB1ZO3BWOzOp9yQeaveQPE4u848g/xTJtMBkEvnyaDZzz6aWL30ignuuJLW8oQK2vyXFW/n2hFHLwDXErEv/2FXPOjkLfbOet3u8zRPtnzi3qzaWlVH80cfU7dqFqn0nyp/5hPjIRiwUSQRoqsnSGGjSZNO9YzQqm3z2q8fznWEIJp3ApGBPXvBzw/KCD43fk0qYvjWR3MpG7u3sxaQR7fFysD5rfboOfp8h+VVHPAUDP7hs90eNroaVsSv5Lvk7lIKSceHjGNtprBx6K/OPIgu2zDnyqxqZsCGG45mVfy+1PGUHbHlVcqUbNAX6vgZK837EShtLmXFsBgfyD9DNvRsf9vuQAPsAQBLymp9/oWT2bMSmJsTn3+dkbVuqTpbibZuGVq0m0rKc4MBkOvrHkq3syDqLWaTo1Ax0tmNWO18CLjhUzK1oZPrWBH5PLiXE3ZZvn+9Nv5Cz5Y/c41KduigG/G6DJzaAd7dLrlvfrOf75O9ZEbuCOn0do0JG8XLXl+V+apmrgizYMoiiyIYz+czYmogoisx9sDMP9/A1fyxaWwM7J0L0N+ARDk9tBs9OZj/31sytzD45G0OzgXd6vsOYsDHndtWGggKKpk6j4fBhVBG3kXvHSyRF12FrGYefvZ5UjQ6VYxp9O0ahVTWw3mY6W5rC8BAtWNnRh3vdHM7dx7nujwMZWCgEJt4TxrN9z5Y/agpg9xSI3yglvzy4WuoRv8RrYBJN7MjawWdRn1FQX0A/n3682f1N2fdD5qoiC/YtTlmdjvc3xbEnqYReQc7Mf/gKU8sz98Mv/4XaArhjgmSFepka74WUNJQw4/gMDuYfJMI9ghn9ZpzfVZtMVH33PaWffgqA/sUPOV7kSUNUHn6aHCo0FsSpCwlrG4ujWzKRFiNZx1NUNin4j68r7wZ5YaeSRF8URXYnljBjWyL5VU2M7OLNxHvaSyPlhiY48BkcXgCiCfq/A7e/DpaXbrk7VXyKT05/QmJFImHOYfKBosw1QxbsW5id8UVM3BxPvc7I5BHtGdsvSOo1Ngd9o5RFeHKF1Dnxn93g28OsS0VRZEvGFuacnIPBZODdnu8ypv2YcwMkusxMiiZ/QFNkJMrbh5DW6UmykmpwUkfj4Kgg3roeZ490+oTGUKpwYLF6OSe1rnS2s+bbUD+62J3/wMkub2Da1gT2p5TRzsOW78fdRp82LmdNmn6WPKprcqHD/TDkQ3AKuOS6M6ozWHBmAQfyD+Cp8WTm7TMZETxCHnyRuWbIgn0LUtNkYPqWBDZFFdDJx54Fj3SlrccVpJa3sEF9SapXW5q3Ky9pKGH6sekcKjj01121wUDF6jWUL1kCNjY0/N8nRGXZYUjKwN+miHxbyNPk06V9FCq7QnZYvcQGw11YGBR81NaL53xcz00qNumbWbo/neUHMrFUKZg8oj3P9A2UYrqK42Dn+9IQj0cnGLUNgu645JrLGstYEr2Ezemb0ag0vNH9DcaEjUGtuoL6vozMP4As2LcYh9PKeXtjDKV1Ol4d1JZXBoaczxpsjf/BBlUURX7J+IW5J+diMBn+4qynTUykcNJkdElJCENGk+Q7koKEKtysI8HZkhiravz8kwgNjCNF0Zl1qtlk6624z82RGW298bKyPPc8uxJK+HBbIgXVTYzqKpU/3O3VUgfLvo/gzFpQO8KITyHimUsejDYaGvky4Uu+SvgKg8nAmLAxjO88vkV4r4zMtUQW7FuEJn0zs3ck8dWxHILdNGx6qS9d/K4gwaQoVtpVlyZcsQ1qYX0hM47P4EjBESLcI/iw34f420sDNCadjvLPl1CxZg2CswtVLy8mNsUCRXYSfrY1ZGh04JhKrw6RNFlqWauewW5dO/yVlnzT3pfBLufXkFlWz7StiRxMLSPM044fx99G72AXaDbA8WWwf6YU5NtrvFRrv4ThlNFkZFPaJpZGL6VCW8HQgKG8HvG6PKEoc92RBfsWICq3irfWx5BZ3sBz/QJ5d1gYaotLW3+2oNkoHcgdmA02Lldkg2oSTfyY8iMLzyxERPzLrrrh2DGKpk3DkJOL8b7niNfcTkVcGd6aDOodLImzLqJdmzicPFI4ZjGab8XHaNAreNXfndcDPbE5+5tBo97Ikn3prDyYhZVKwZR7O/B0nwBUSgVk7JXKH2XJEHwXDJt9yYRyURTZn7efBZELyKrJIsI9gsUDF9PZ7fKRXjIy1wpZsG9i9EYTn+1NY8m+dLwcrPnu+d70DXFt/cI/KEuFzS9AYeQV26Bm1WQx7eg0Iksj6evdlyl9puBj6wOAsbKS0jlzqPllC2JQO/KfX0ZqmgG7xii8HSHVugEn79Pc1iaObKUPyy1XkqB34jYHDbNDfQnTSPanJpPIz9EFzN2ZQnGtltERPrw3PEzqHS9Ngt1TJTc9p0B47DsIveeSbXoni06yOGoxMWUxBNoHsnDAQgb6yYkvMv8uZMG+SUkpruPN9dEkFNbyUHdfptzXAXu1maPlJpOURfj7dMmQ/wpsUA0mA18lfMUX0V+gVqlbJJaLokjNpk2Uzp2HsbGR+sffI642CG1KLn625eTbmihzzCS8XSQGTSPfWL3FLn1XXFGxKMybhz2dziWVn8mpZMbWRGLya+js68DnY7rRI9BZiuXa8jFEfQOWtlIu5G3/B6qLJ7jElsWyOGoxJ4pO4G7jzge3fcADbR/AQnEFY/gyMtcIWbBvMppNIqsPZ/LJrlTs1CqWP9Wduzt6tn7hH1RmSX3VOYev2AY1qSKJKUenkFyZzJCAIUzsPRFXa2lHr8vMpHjKVBpPn8bYYwCpYU9QlFuNh/oMajdL4q2LCQ6OwcUrgwPK0WzgYRr0Ssb7ufFWoCf2Z3uq86samb0jmW2xRXjYWzH/4S480M0HhaEB9s2UUl+aDdDrBej/NmhcLrrWlMoUPo/6nP35+3FWO/N2j7d5NOxROZpL5l+NLNg3EbkV0mj5yexKhnbwYObocFxtzRQgkwlOr5bKCArlFdmgao1alsUsY23CWpzUTiy4awGDAwZLf61OR8WKlVSsWIHJxo7SZ+aRmGeDVX4s3g5G0mwacPA6Re+QOFIUQSyxXEW6wZ47nGz5qK0voRqpda5eZ+SL/emsPJSFQoBXB7XlxTuDsVECkV9KCeUNpdBhFAyeCs7BF11rdk02S6OXsiN7B3YWdrzS7RWebP8kNhZXMCwkI3OduKxgC4LgCAw++8eeoii+e/WXJHOliKLID6fy+HBbIkpBYP7DXRgd4WN+/bUqB7b8F7IOQpuBMPIzcPBt/TogsiSSqUenkl2bzaiQUUzoMQEHKwcAGo6foHjaNPTZ2TQNe5YE637UZOTja5dKka1ApmMGHdudQasxsMryffYbOuCjaDlSbjKJbIzMZ96uFMrqdIzq6s07w8LwdlBD6i5pnLw8RfL9eOw78Ot50XUW1heyLGYZWzK2YKm05Pnw53m247Pn1iojcyPQ2g77EQBRFFcIgtBTEITxoiiuuAbrkjGT0lot7/4Uy76UMvq2cWHew13wcbRu/UKQpv3OfClN+yHAfYukvmQzhL7B0MDCMwv5IeUHfGx9WD5kOX29pYgsY1UVpXPnUbN5M80BYeQ8/QVZOU24Gk7j7GZBgk0ZwcHRBHtlsVv5CJsYRbNRyRsB7rwS4HGu++N4ZgUfbkskobCWbv6OrHiqO938naAgEn6eIg2+OLeBR7+BsHsvuu7ypnJWxK5gQ+oGBAQeD3uc/4T/51ypRkbmRuKygv0ncQ4Gll/d5chcCdtiC5n8czxN+mam3deBp/sEmj9aXp0HW16BzH0QdCfc/7nZ4QKH8g8x4/gMShpKeLL9k7zS7RVsLGykQ8VffqF09hyM9Q1UPfw+8TX+CFkpeDvoSNc0YO+dQK/gWOKV7fnUYhV5RlvudrVnRojPOUe93IpGZu1IYkd8Md4OahY/3o37OnshVOfCxgmSQZONq9S10v3Zi8ZzVWurWZOwhu+TvsdgMjAqZBQvdnkRT80V1PNlZP5lmFXDFgQhGKgURTHzIl8bD4wH8Pc37w0v879R3ahnyi8JbIkppIuvA/Mf6UqIu5m+y6IIUV9L7nqiSZr26zHWrF11RVMFc0/NZXvWdoIdglk3fB1d3bsCoMvKonj6DBqPH0fXfTApbR6htKgEb5tIyj0VZDqk06HdGepsYYnFVI4b2xJsYcW3HXwYdHb4pU5r4PN96Xx5OBuVUuCtIe0Y1z8YtbEWfpss+ZYICrjjLej3+kUHd+r19Xyd9DXrEtbRYGhgeNBw/q/r/50bf5eRuZERRFFs/UGC8I4oinNbe1yPHj3E06dP/yMLk7k4B1LLeGdjDBX1el4d1Jb/u6uNNCBiDjUFUmRX+h4psuv+z6Ue5VYQRZHN6ZuZf3o+jcZGng9/nnHh47BUWkqHiqtWUbF8BUYbRwrveZvUQgucFKkoHASyNfkEBMXg6JnDdtUYtogjUAlK3gj0YLyfG1YKBcZmEz+ezuPTWZj0rgAAHNZJREFU31KpaNDzUHdf3r47FA9rEU6tgoOfSBauXcfAgEng4POXNWqNWn5I/oHV8aup1lUz0G8gL3d7WbY7lbkhEAThjCiKrbqntbrDFgThoT/EWhCEwaIo7vknFihzZTTojMzcnsS3J3Jp627L6md60snHzAMzUYTob6VdtckglRJ6/MesyK7MmkxmHJvBmZIzRLhHMLXPVIIdpQ6M+gMHKP54JvrcPCqHjCNJ1Q0xNxUvJx2ZmmocfeKICEzguPI2NqqmUNZszSh3R6a08cZbbYkoiuyML2LurhQyyxroFejM2uc6EO5lIyW+HJwHdUXQZhAMmQ6e4X9Zn9ao5ae0n1gdt5qypjL6evfllW6v0MnVPD9uGZkbida6RAYDcwRBeP/s/5K7RK4Dp7MreWtDDLmVjYy7I4i3hoaaP1peWwhbX5MCZAP6SbvqS7S8XYi+Wc+quFWsiluFWqVmWp9pPND2ARSCAn1+ASWzZlH/++80hPYl/cH3qCgpwcsumiIvIwVuSXQKiSJL7cXHqvmkNnvS2caaFSE+9Dmbp3gyq5JZO5KIyq0mxN2WlU/3YHCoC0L8RvhpFlRlS50fD66CwNv/sr5GQyPrU9azNmEtFdoKItwjmNN/Dj09L94lIiNzM9DaoeMeoM01WovMn9AZm1m4J43lBzLwdrTmh3FnzYzMQRQh9kcp7sqoh2FzJNMjM3bVp4pPMePYDLJrsxkeNJx3er6Dq7WrZNS0Zg3ly5ajs3Ig/8FZZJWpcKuOxdZDQbpDFiFtItE5NbNS9RpHm7vgqbRgcTsvHvKQphRTS+qYuzOZPUmleNhbMefBcB7s5oMq9VdY9rHk+eEZDmM2QNshf6mt1+nr+CH5B9YlrqNaV01vz97M6zKPHh495DFymZseeXDmX0p8QQ1vrY8hpaSOR3v48cF9HbC1MvPbVVcM296AlO3SLnXUUnBp/XO3RlfD/NPz2Zy+GR9bH74Y/AW3+0i72/pDhyj+6CN0ufmUD3yBZGVHLEuTcXMWybYrxScgkjDvArYqH2OnOAyVqGRCoAcv+buhUSopqmni099S+SkyH42VineGhfJcn0Cs8/bDmqehMApc2sLDa6H9/X/5YKnR1fBN0jd8m/Qtdfo67vC5g/Gdx5879JSRuRWQBftfhqHZxBf7M1j8exrOGkvWPNuDgWFmBrqKIkR/B7vel7yr754JvV+UJhcve5nIr1m/Mu/UPGp0NTzX6Tle6vIS1iprDAUFlMyeTd3uPdSF9Sd15HvUVeTg7pBAjlM9Bt9ougQmckB5J5uV06gxWfGIpzPvBXviZWVJTaOBWQdSWXskG1GEsf2CeHlACE7lZ+C7VyHnCDj4w/1LofOjf/GmrmiqYF3iOn5I/oFGYyMD/QYyvst4Orp0/LsvsYzMDYss2P8i0krqeGtDDLH5NYzs4s2M+zviaGNePiLVebDtdakDxL+vVKs2Y1edV5vHRyc+4mjhUcJdw1kxZAWhzqGY9HrKly2nfNkytJaO5IyaQ16FEY+maBo8ocA9gbA2kSRbBzFFuYhckwt97DVMD/Ghs50NWkMzKw5msGRfBrVaAw909eHNoe3wbUqFzWMgfTdo3GH4POj+zF/MmUoaSlibsJaNqRvRNesYFjiM5zs/L3d9yNzSyIL9L6DZJLLmcBbzfktBY6lkyZgIRnT2Mu/ic9OKU6S+6uHzoOfzrdaqtUYta+LXsDpuNRZKC97v9T6Phj6KUqGk/tBhSj76iKa8QkrueoFUQrCtTsbRVUG2Uw7BwWeod1bymfIdokxhBFlZ8mUbb4a5OmASYeOZfD79LYXCGi13hbrxzt1hdLAogt0vQuIvUtrL4GlSTf1PYbeF9YWsiV/DprRNmEQTI4JH8Hz48wQ5BP29F1dG5iZCFuzrTE5FAxM2xHAqu4ohHTyY+UA4bnZmGjZVZkl91VkHpWnFkYvN6qs+kHeAWSdnUVBfwPCg4UzoMQF3G3d0mVkUzp1L3f4DlHccRvrdEzDVpeLonEK+YyE+gZH4edTxo+JJDtEPe4WSGcGePOvjigqB7XHFLNyTSlppPZ19HfjkkS70daiGQ+9C7A+SVWv/d6DPy2DdMu0mpTKFrxK+YkfWDhBgVMgoxnYai5+dnPIiI/MHsmBfJ0RR5JsTucz8NQmV8goNm0wmaerv9+kgKM32AMmvy2fOqTnsz9tPsEMwq4auordXb5praiiZNZvKb7+lxiWMjOGfUFdXhJMingL/aiwCztDGp5CtygfZwzAUgpIXfV15JcADR6WS3xKLWbgnjeTiOkLcbVkyJoJ7PCoRDr0LCZtAaSmF9d7xJmjOe3iIosjxouOsTVjL0cKjWKuseTTsUZ7t+Kw8Qi4jcxFkwb4OFFY38e5PsRxKK+eOtq7MebAz3uYaNpWnwy8vQ95xCBkC9y1s1VlP16xjbfxaVsatRCEoeKP7GzzV/ilUokDV999TtmgxdToLcgdOpqjRhKuYisG3iVrfSNr4Z/Cbaig7FFPQihY85uXMhEBPvKws2J1YwoI9aSQV1RLspmHRY12517UU5eEJsGkbWGig7yvQ579g635uPQaTgV3Zu/gq4SuSK5NxtXbltYjXeLjdw7J7nozMZZAF+xoiiiI/RRYwfUsCzaLIxw90Ykwvf/N21c1GOL5EMulXWcGoZdDlsVZ31UcKjjDzxExy63IZGjCUt3u+jafGk4ajR8mbNZv6rHzyez9HtsoXZzEHpWcz5T7RBAQkcFjdl08Ub1Aj2jDC1YH3grwIsbFib3Ip4/ekEl9QS6CLDQse7cJI53yUh16TDhOtHKSQ294vtogUq9fX81PaT3yT9A3FDcUEOwQzo+8MRgSPwFJp5uGqjMwtjCzY14jSOi0TN8WzJ6mEXoHOfPJwF/xdzDTNL4qRnPWKYiQb0RHzwe7yJYOi+iLmnprLntw9BNoHsnzwcvr69EWfnU3e2y9Tu+8AxR3uI+POF9A0p2HjkkuJewKBQdFE23ZimWI+paIT/RxsmdTGi252NuxPLWPC7lRi8mvwd7bhk4c684BjBsrDL0pWpzYuMGiKdOipPr9TLmko4dukb9mQuoF6Qz09PHrwwW0fcLvP7ecCeWVkZFpHFuxrwK+xRUz+OY4GfTOTR7TnuX5BKM2xQdU3SmnlRz+XxPDhr6DD/ZfdVTcZm/gq4SvWxK9BFEVei3iNpzs8jaKmnuKPPqbyxx8pd48gc8hsRG0OGrsMytzS8AuKosTRn48V08kVvemksWZxGy/6O9pyILWc0XujicqtxtfJmrmjOzHaLgHVkbGQfxJsPaWe7+7Ptuj6SKlMYV3iOrZnbseEiaEBQ3mm4zOyz4eMzN9EFuyrSFWDnilbEtgaU0hnXwc+faQLIe525l2ceUDyAKnKgm5PwdAPwdrpkg8XRZGd2Tv59MynFDcUMyRgCBN6TMBT4UjF8lVUrF5DhTqArP7T0RmKsFKnU+GfiXdgJDpnX+YJ75JNAEFqS5YFeTHC1YGd8cWM+DqGpKJafBytmXN/Ox5UHUF14l0oTwUHP2m33/VJsJCivAzNBvbk7uH75O+JKo06d5D4ZPsn8bUzL8VGRkbm4siCfZXYm1zCuz/FUdWg560h7XjJXBvUxkrY/YGU+u0UBE9vgeA7L3tJfHk8c07OIbosmjDnMGbePpMeLl2p/mkT6Us+p1JrS3bPt6hvrsXaJod692xsAyPRungzX3ibbAIIVFuwOMiLEc72bI0uZMi6aLIrGmnjpmHx/QGM0G1HefgFKTfRMxxGr4KOo86FB5Q2lrIhdQMbUzdS3lSOr60vE3pMYFTIKPkgUUbmH0IW7H+YOq2BD7clsv50PmGedqx9ricdvc0QLFGUWuB2vAeNFZJB/13vgcWlu0dKG0tZFLmILRlbcFY7M73vdEYGj6Tx971kfjqSyjId2V2eo1phQmNXQqNbPraBp9G6erJAeJNsAs8J9TBHO9afymPQoSiKa7WE+zjw1Sg3+lesR9j7LRgaIWSw1PURdCcIAqIocqb4NN8nf8/e3L00i83c7nM7j4c9Tj+ffnJ9WkbmH0YW7H+QI+nlvLMxlqKaJv7vrja8NrgtViozbFArMmD7BMjYC15d4MmN0r8vQaOhkXWJ61gTvwajycjYTmMZFz4ORWwy+WOepDIln+xOj1LuZ4udfQ1at0Jsg07T5ObOQuH1FkI90FbDt8dzufPoaaoaDdwW7MwXA0S65q1E2LVF6vPu/Ig07OLR8dzzb8vcxg8pP5BWlYadpR1PtH+CR0Mfxc9eHnSRkblayIL9D9CgMzJ7RzJfH88h2FXDxpf6EuF/6XrzOYw6OLJISlRRWsLwuWfHyi8u8kaTkc3pm/ki+gvKmsoY5D+It7q/hWt2FWUvv0nFyXhyQkdS0XM41g7VGNzjEQOiqXL15RvFa+QQQIBaxaJAb/pYqfnmeA7Tj+fQoG9maJgL7wZl0Sbjc9h1VGrN6/sq9H4B7L0RRZHEigQ2p21me+Z26gx1hDqFMr3vdIYHDcdaZWYfuYyMzN9GFuz/kSPp5bz7UywF1U2M7RfE23eHYm1pxq468wD8+iZUpEPHB+DuWWB/cf8QURTZm7uXhZELya7NpqtbV+bfNZ+wMkvK35lJ0vFYckLupfK23ljb16HzPoW1fwK5Th1YxnuUCW60tbZgob8nwTqBr/ZmMzGhGFEUebyDFa87ncQt5XvILpQOEu+eBRFPgZUdNboatiV9y+a0zaRUpWCpsGRwwGAeC3uMrm5dZQ9qGZlriCzYf5M6rYFZO5L57kQuQa4aNrzQhx6Bzq1fWF8KuyZB3HrJ9+PJn6Ta8CWIKo3i09OfEl0WTZBDEIsGLKJPgxflM5aQeDiGnLb3Ut2rO5YO9Rj8TmDln0aifU9+E6ZTiz0RdlbM8vVEX9jAV5uSiMmvwV6tZFqXGh5s3olN+q+QYYA2A2HEJ9BuGCZB4HjRcTanbeb33N8xmAy0d27PpN6TGB40XD5ElJG5TsiC/Tc4mFrGez/FUlyrZXz/YN4c0q71yK5mI5xeDfs+lvqr+78jeWtc4lAxvSqdxVGL2Ze3DzdrN6b2mcpwsSNV85eTeDCK7JB7qOsdjtKpAaPfYYSAAk7Y3ME+YSxa1Ax01vCMmwupyRXMWH2G0jodHVwV/BCRRK/yTSiSEqSyR69xUr6jawhF9UX8HLuCn9N/prChEHtLex5q9xCj244mzDnsKrySMjIyV4JZqenmcrOnptdqDXy8LYkfT+fRxk3DvIe7mFerzjwAO9+D0kQIvkuyQHW7uK9zRnUGX8R8wW/Zv6Gx0DC201ge0nem/suvKTyZRnbQYLSuNpic6zH6R1Hn38w+y0GcFnqhQGCkmwN3CWqOxJawM74YfXMzTwVU8YL9cXxytyDoaqW2vJ7jIPwhamlmb+5etmdu53jRcUREbvO6jdFtRzPQfyBWSjOdA2VkZP425qamy4JtJvtSSpm4KY6SWi3j+7fh9cFtW99VV+XAb5MhaQs4+ku14bARF51UzKzOZFnMMnZm78RaZc0TYWN4tCaMprXfkZfeQHZQfwQX0LmXQ0AMmZ6e7FHeTY4QjIPSxMPOLjiV6dkeWUBGWQP+6kYm+sYxoHEXVpXJoLSSpiR7Pk+TVzgHCg6yI3MHhwoOYTAZ8LH14b429zEqZBQ+tj5X6VWUkZG5GLJg/0PUNBr48NdENp7Jp627LfMe7kJXP8fLX6RvlLo/jiwEBLjjLej734uWPzJrzgp11k7UKjVj2j3Go0UBNKz9gZxKW/IDe6Fw1qL1zUIMyOaMU2f2MpQ6wZ62ViLDLJ0oTq9iV3wxzUYDYz3Secb6MD6lBxFMBvCOgG5PYmg/kmPVSWzP2s6+3H00GhtxtXZlWOAwhgcNJ9w1XD5AlJG5Tpgr2HIN+zL8nlTCxM1xlNfreXlAG14d1EpftakZor+VHPXqiqDjaGmk/CL2p6lVqayOW82OrB2oVWqeD3mSBzNdqZ2ylWhjFqWBA1C0q8cQcIxqfwNHrPtxkqcxCUrutLEgpFbFyegSVpYU0Ncqi7WeMfRqPICqphQMrtD7BfSdH+FEcy2/5/7Onm0PUKOrwd7SnuFBw7kn6B66e3RH2Ureo4yMzL8HWbAvQnm9jg+3JfJLdCGhHnaseron4b6X6YwQRUjbDbunQFkS+PaEh76EgD5/epjIqeJTrElYw5GCI1irrHnJbTTDIwVKV57kiFMn9G0HYPIupMF/P4nuQRxSPE6J4IXGZGCA3hJDQSOnMgupFbMZ7xjJMKdj2DYVQJUVtB1CTadRHLRSsa/gEEf2jqfR2Ii1ypoBfgO4J+ge+nr3xeLsOLmMjMyNhVwSuQCTSWT96Txm7UimUW/kpbtC+O+AECxVlxmxLoyWvD+yDkreH4On/cVRz2gysidnD18mfEliRSLOVk68bLyDrgfLyUkzUhwYDl5a9AGJ5PlZcVzdmxgiEBFo36jFqVxBUmYV3oZcxticYpTFCVy0OaBQQfAA8toOZJ9axb6iY0SVRtEsNuNm7cZdfncxwG8Avbx6yYeHMjL/YuQa9hWSWlLHxE1xnM6poleQMzMf6HR5Z73SJDgwBxI2g7Wz5PvR/TlQnTfir9HV8HP6z3yf/D0F9QV0EnwYl98Ou+P15Fj40uTvgBiQRa6/jniHUE4LvakXbXGqbSS4TkFxTh2ejancYxXNaHUkXtoMRAR0gX2JDOzFMSsVh0vPkF6dDkCIYwgD/AYw0H8gHVw6yF4eMjI3CLJgm4nW0Mxne9NYfiATW7WKife05+Huvpc+gCtNPi/UlhppdLvfay0M+xMqEvgx+Ue2Z23HYNDyYHkQQxJcKS+1pyYwADGwgILAWhKdgzipuI1q0Ql1RQM+1Ua0hXV00UczVBXF3RbRODVXYEIgza8bx7zacVTQElmRgK5Zh0qhIsI9gjt972SA/wA5sFZG5gZFPnQ0g0NpZUzaHE9uZSOjI3yYdE97XGwvUTooipW6PuI3SUJ9+xuSc93ZCKwaXQ27snexOW0z8eVxhJVb8X5+O2wzXKjw8iMjrJSCYQ2kutRxSjmEUp0bFsWNuFfr8CmNo1dzNENV0fRTxGNhqSPDxp7dPp2ItHXghLaIcm05lJXTxqEND7d7mD7efejh0QMbCzNTa2RkZG54bknBzqloYNb2ZHYmFBPkquG753vTN8T1rw8URclB7+hiyNwPlrZw++vQ5xXQuNBsauZYwWF+Sf+Fvbl78SjRMSLDmyeKB1Dr7UVdcCnRd0Cqg4po7qG2xhZlZhP+5SXc2XCIvooE+qsScFeUkmRtyRlHDzY5hhNtaqDa2ADGfJy1jfT27E0f7z708e4jp4nLyNzC3FKCXas1sGRvOl8eyUalFHhrSDvG9Q/+6wCMoUkqeRxbCiVxYOshHSZ2fw5R7UB8eTy7k75ie/o2NFml9MvyZnLdIBp9bSjr2sAuLzVpNm4k1t9Jc5WJoKwc7qnZQ4SYSk9FCs4WhSQ6WBJnY8cHDi7EYYtWNALgb6XmLo++RLhHEOERgb+dmSG9MjIyNz23RA1bbzTx4+k8Fu5OpaJBz0PdfXn77lA87NUtH1iaBKe/hNgfQFsDrqHQ9xWaOz1IVGUie3L3cDRlN17xlXTL74ijUzBV7ZpI97EmzdaT5Pq26KuUhFck06s+nu6kEWSRRomVlkQrSxLU1iSqrSkXmgFQCApCnUKJ8Iggwj2Cbu7dcLNxuw6vkIyMzPVEPnREEuqNZ/JZsi+dguomegU688G9HVr2VNeXQuIvELcR8o6DwgI6jKSg40iOKQyczDpE9ckoOuQF4eTkRVGwJTlu1qQpvKiocyKgsojw+jTa6tOwt8pBb1VJlqWSdEsLUi3VVCql3bGAQLBDEB1cOtLBpQMdXTsS6hQq16BlZGRubcHWGZv56UzBOaHu6ufIG0Pa0b+tq1ReqC+FpK1S2SPnCIgmStzaEhtyO7F6FdUnc/FpcKHJ15lcVw1ZKgdoANe6Knx1GTiI2agtimmwbCTHQkWapSUFFuerS2qFBW3sgwhxaU+ocygdXToS5hwmi7OMjMxFuSW7RHIrGvn2ZA4bTudT2aCnq58jM0eH0z/IFiH3OOzeCxn70JbGk2RhQYIQSE3T/eg07pQq7CnNt0Rp0GLj4oFoX4jaFINjZTXBFjpyLVTEOqk4ofijt1mFBY4EWLvR2TmM0W7hhDi1pa1jW3zsfOQeaBkZmX+cG16wi2qa2BlfzI74Yk5lV6IQ4LGQZp7yqyDYeJDsvSfZmtNErmVXih1dqbe4g2aXziiaK1GIVYg2yeiVZ6gTDJSKAiVqJc3W5w/5FKISD4Ur/tae9HAJIdC9M/7ObQm0D8TDxkP24pCRkblmtCrYgiA8BFQDEaIozr36S7o0oihSUN1EVG41UZlF5GfGoyyJxstKT3tbBQHuOvTKemoa6lmU3ECz0IhO0URToIFa5QEqlAq0ipY7X4Uo4tiswAkHgtRu3OngRxvPjvh6hONjH4CPnQ8WCtl7Q0ZG5vpzWcE+K9aIorhHEIRgQRAGi6K452otRhRF0jJSOXxkK4XVuTSY6tAJDRgUWowKLc1oMQp69Ao9WoWRJvtm6h3huFLAeJHWNxuTiEOzAk2zFc4GK/yb7fBy8KGdd0fa+obj49YRd42HLMgyMjI3BK3tsHsCP57970wgAvjHBfvNhY+RqImnXilSpxAwCQJcxHJaJYrYNYPGJGBtUmJntMJVtMRCtMRa1OBk6UZoQFd6dOyPv0co1vIhn4yMzE1Ea4L9Z9l0+fMDBEEYD4wH8Pf3/1uLsBJscDWq8dJboRKtUIlqVKIatajBwcKRAPcQevccSlv/MHmIREZG5palNcGuBi4bBS6K4gpgBUhtfX9nEbNeW/N3LpORkZG5pWit9+wU53fZwcDuq7scGRkZGZlLcVnBFkVxIxAsCMLgs3++ageOMjIyMjKXp9W2vuvdyicjIyMjIyGP48nIyMjcIMiCLSMjI3ODIAu2jIyMzA2CLNgyMjIyNwiyYMvIyMjcIPyjftiCIJQBOX/zcleg/B9bzI2BfM+3BvI93xr8L/ccIIpiq3FT/6hg/y8IgnDaHAPvmwn5nm8N5Hu+NbgW9yyXRGRkZGRuEGTBlpGRkblB+DcJ9orrvYDrgHzPtwbyPd8aXPV7/tfUsGVkZGRkLs+/aYctIyMjI3MZZMGWkZGRuUH4Vwi2IAgPCYIwWBCEd673Wq4FgiA4nr3nhwRBmHO913OtuZXuWRCEiD++19d7LdeCC97L46/3Wq42Z+9z95/+31XVsusu2BcG/QLVf3hv3+Q8Ajif9RvnVvjh/oOz39/g672Oa8gLF/jK39T3ffZ7m3n2vZwpCELE9V7T1eTP+QDXQsuuu2AjBf1mnv3vP4J+b2pEUVxxNloNJPG6JYIhzgpWZqsPvEk4+0F8RhCEYFEU54qieLPf+2lgw1mhDhZFMfJ6L+gac9W17N8g2K0G/d6snBWwylvgjfwHwbfQvQK0OftPpSAIywVB+PPP+k2FKIrVwHJgA9J932pcdS37Nwh2q0G/NzEPiaL4wvVexLVAEITBt2jEXMZZITsD3NSlr7MlgT2iKLa54M+3Elddy/4Ngn1LBv0KgvDQH/Frt0jdvvLsYcxDSPXcm770hfSz/QeOSG/om5kLyyCzuPU2Ylddy667YN+KQb9n73WOIAhnBEE4c73Xcy0Q/799OzgBEAaiKGg6EGuxFkuwKIuypXjZg+DFi8gPMx2ELI+EkN7P2ttlel4dh1SzPd9me/Tff0drba/1bqOvtw4f6+2x8fOW+ekIEOL3EzYA7wg2QAjBBggh2AAhBBsghGADhBBsgBCCDRDiAugDS94vLOdpAAAAAElFTkSuQmCC\n",
      "text/plain": [
       "<Figure size 432x288 with 1 Axes>"
      ]
     },
     "metadata": {
      "needs_background": "light"
     },
     "output_type": "display_data"
    }
   ],
   "source": [
    "# Plot some key results\n",
    "\n",
    "print('Aggregate savings as a function of aggregate market resources:')\n",
    "plotFuncs(KSEconomy.AFunc,0.1,2*KSEconomy.kSS)\n",
    "\n",
    "print('Consumption function at each aggregate market resources gridpoint (in general equilibrium):')\n",
    "KSAgent.unpackcFunc()\n",
    "m_grid = np.linspace(0,10,200)\n",
    "KSAgent.unpackcFunc()\n",
    "for M in KSAgent.Mgrid:\n",
    "    c_at_this_M = KSAgent.solution[0].cFunc[0](m_grid,M*np.ones_like(m_grid)) #Have two consumption functions, check this\n",
    "    plt.plot(m_grid,c_at_this_M)\n",
    "plt.show()\n",
    "\n",
    "print('Savings at each individual market resources gridpoint (in general equilibrium):')\n",
    "KSAgent.unpackcFunc()\n",
    "m_grid = np.linspace(0,10,200)\n",
    "KSAgent.unpackcFunc()\n",
    "for M in KSAgent.Mgrid:\n",
    "    s_at_this_M = m_grid-KSAgent.solution[0].cFunc[1](m_grid,M*np.ones_like(m_grid))\n",
    "    c_at_this_M = KSAgent.solution[0].cFunc[1](m_grid,M*np.ones_like(m_grid)) #Have two consumption functions, check this\n",
    "    plt.plot(m_grid,s_at_this_M)\n",
    "plt.show()"
   ]
  },
  {
   "cell_type": "markdown",
   "metadata": {},
   "source": [
    "### The Wealth Distribution in KS\n",
    "\n",
    "#### Benchmark Model\n"
   ]
  },
  {
   "cell_type": "code",
   "execution_count": 21,
   "metadata": {},
   "outputs": [
    {
     "name": "stdout",
     "output_type": "stream",
     "text": [
      "The mean of individual wealth is 41.38763295743544;\n",
      " the standard deviation is 7.757414089663269;\n",
      " the median is 41.56896057549726.\n"
     ]
    }
   ],
   "source": [
    "sim_wealth = KSEconomy.aLvlNow[0]\n",
    "\n",
    "print(\"The mean of individual wealth is \"+ str(sim_wealth.mean()) + \";\\n the standard deviation is \"\n",
    "      + str(sim_wealth.std())+\";\\n the median is \" + str(np.median(sim_wealth)) +\".\")"
   ]
  },
  {
   "cell_type": "code",
   "execution_count": 22,
   "metadata": {
    "code_folding": [
     0
    ]
   },
   "outputs": [],
   "source": [
    "# Get some tools for plotting simulated vs actual wealth distributions\n",
    "from HARK.utilities import getLorenzShares, getPercentiles\n",
    "\n",
    "# The cstwMPC model conveniently has data on the wealth distribution \n",
    "# from the U.S. Survey of Consumer Finances\n",
    "from HARK.cstwMPC.SetupParamsCSTW import SCF_wealth, SCF_weights"
   ]
  },
  {
   "cell_type": "code",
   "execution_count": 23,
   "metadata": {
    "code_folding": [
     0
    ]
   },
   "outputs": [
    {
     "data": {
      "image/png": "iVBORw0KGgoAAAANSUhEUgAAAUoAAAFNCAYAAABmLCa9AAAABHNCSVQICAgIfAhkiAAAAAlwSFlzAAALEgAACxIB0t1+/AAAADl0RVh0U29mdHdhcmUAbWF0cGxvdGxpYiB2ZXJzaW9uIDMuMC4zLCBodHRwOi8vbWF0cGxvdGxpYi5vcmcvnQurowAAIABJREFUeJzs3XlYlFX7wPHvAfctBM00V8jSLH+KWPm2vJrgvpSy5FZpiqmV+pZbva1WLpWmViaaWe77mqagmWZvJWCZuZWgpeUGjooL6/n98cwgIsjMwCwM9+e65oKZeZ5nblBvz3nOOfdRWmuEEELkz8vVAQghhLuTRCmEEAWQRCmEEAWQRCmEEAWQRCmEEAWQRCmEEAWQRCmEEAWQRCluoJSKVkoF53juo5TSSin/HK8FKqWW23hdH6VUnK3v5TrunDm+5eavs3K856+UOmJLTHmda20s1lxLeAZJlCIv0UBIjufBQIz5a87XogvzITkTr43CtNZhWusQIM6S1LTWCVrrAHs+r6BzC5Lz2oW9lnA/kihFXnInxRBgEtcnzxDzcYVhU4s0L1rrKCA5ZwvYkZ/nomsLF5NEKW6gtY4H/JVSPuaX/LXWMUBgjsP8tdYJAEqp0UqpOHNX2Mf8WrT5EZfjOtmUUpOAQPMxo80v+yilZpnPmWRDyMuBsJxdZnP3NzrH47rPMx9r+X55Ht1t/xyxzDJf87pjcnTV87p2zuMic8QRnPNadv68wtm01vKQxw0PjOQTDPgAy82vRQP+GAlzlvm1QCDa/L2/5fUc14nMcawPEJfjvZzf+wAa8DE/P5dPXOcsx+R4zXIbIPv6GC3g4FzH5fV5o3PHZv7+XI5jo3P8LnJe48hNrm25VqDl92c5zvy+VT+vPNzjUcq+9CpKAMt9Sh+u3YvMmTAsr0UAvjkGdvwh+55dMNd31wuSoLU2mb9PtuE8fyAhj/hnKaVWYCTq3O8DmLTWk/O5Zs7PX46R8GJtiMliMLA0x3PLbY0Y7P95hZNJ11vkx/IPOue9yBjz89z3J8doY3AlTGvdQikViJFcYoFZWM9U8CF5CiHXwJI2bhVYknR+I9iuSk6+5q/2/rzCySRRijyZW2A+gK+lNabN9y7Nr1n+kS/FaDUB2S3JIGBpjuPzldf9S1sopUIx7peuyPW6vzZGn8cAsTnuneb8vJslKt8c3w/m2n8MOc+/7mfL52dZTo7fDxAKLLvJ5wo3JF1vcTPx3NjqSiZHN1drHW8ZqDC/FA2sAKKVUiEYySi/llsMsFUpFQuMsSGu2UopMJJWgta6RR7HBCulwszfJ2itTUopWz4vwTyIEwTEmJM+SqkE888ab37c9GfRWseY55xaWrVjzLEU6j8I4VzKfCNZCCFEPqTrLYQQBZBEKYQQBXBYolRKBee4b5XX+6HmY0bnd4wQQrgDhyVK8/SMPJlHKi3HmKxcfiaEEC7hqq53S66NnCZw/dI4IYRwK66aHpR7aoRf7gOUUpEYy9+oWLFii0aNGjkjLiFEMZOWmca+k4fQKbfS1L8GpUtbf25cXNxZrXX1go5zVaI0cf2E3htooypMFEBQUJCOjbVn9ZgQwpOdvnSae6c8jL5cnnE11/HuC81tOl8pdcya41zV9d7NtValP4WsayiEKHnOXz1P6zkdOJ36Fw8c+Yp3nrctSdrCkaPeoUCQZeDG/Fo0gHm5mb9lEOdmAz9CCJFbakYqnRd24WDyPipvXMWqaQ9iLNZyDId1vc3JcEWu10JyfJ9f1RYhhLipMt5l0MceQa98gS/e7kDNmo79vGK71js9PZ3jx49z9epVV4dSYpUrV47atWtT2pa750IUQmZWJicunuCvfXX54Z136P8UPP644z+32CbK48ePU7lyZerXr49yZJtb5ElrTVJSEsePH6dBgwauDkeUEOO2juPzPfOoMG8f9erdyrRpzvncYruE8erVq/j5+UmSdBGlFH5+ftKiF041MHAgDU6M4fihW5k/HypXds7nFttECUiSdDH5/Qtn2X50O1prfttxJ7unv8jYsfDgg877/GKdKIUQnm/m7pm0+aINM3Z8SWQkBAbC6687N4Zie4/SHQwePJiEhITs70NDQ697Lzk5GV9fXwICAoiMjKRBgwYEB19b1j5p0iT8/e3d2loIz7dw70KGbRxG1zu7snFyb1JSYMECKFPGuXFIorTTihUrCAgIYNYsY0sYk+nargIhISGMGTPmuqRoMpnw9/dn+XLZ/lkIa6w/tJ6n1jxF6/qtCT63jOEbSzN9OjRu7PxYpOttJx8fH6Kjo7NblD4+xkIjy/OcSVIIYZvtR7cTtjyMwJqBvNdiLWNfKke7djBsmGvi8ZgWZevWrW94LTw8nKFDh3L58mU6dep0w/tPP/00Tz/9NGfPnr2u2wywffv2m35ecHAwJpOJsLAwTCYTy5cvJzAwkISEhHy70wkJCQwebOwzFRAQwOjRUopTiNx2n9hN18VdCfANYF34JroGV6Z8efj8c/ByUdPOYxKlK4SGhhIaGkpCQgJhYWHExcXh7++f3arMzd/fP7urLoS40f4z++mwsAPVK1RnS98tfPK+H7GxsHw51Krlurg8JlHerAVYoUKFm75frVq1AluQueVsOfr6XiuEZHktJiZGut9C2EBrzYC1AyjjXYboftH8+dvtvPMOPPkk5OrwOZ3HJEpnM5lMhISE4OPjQ0JCArNnz85+Lzo6msGDB2e3Hv39/Rk3bpyrQhWiWFBKsTR0KSlpKdQoE0D7flCnDkyf7urIJFHaLTAwkOjo/KvD5dXFjouLy+NIIUq25CvJRMVFMfrB0dTzqQdAZCQkJMD27XDLLa6ND2TUWwjhYkv2LeH17a+z7/Q+ANatg9mzYdQoeOQRFwdnJi1KIYRLDQkaQrB/MHf63cmpUzBwIPzf/8Fbb7k6smukRSmEcLqMrAwi10ey99RelFLc6XcnWhtJ8sIFWLgQypZ1dZTXSKIUQjhVls7imXXPMDt+Nrv+3JX9+uzZsGEDTJwITZq4MMA8SKIUQjiN1pqRX4/ky1++5K3WbzGk5RAAfv8dRo6Etm3hhRdcHGQeJFEKIZzmzW/fZPpP0xn5wEj++8h/AcjIgH79jEIX8+a5bvXNzchgjhDCKT784UPe/PZNBjQbwAftPsiuZ/rOO/Djj7B4MdSu7eIg8+GGubv4qFq1KmPGjCEsLIywsLB8ly5aIz4+njFjxhRhdMbqIWuu2aJFi+vOCQnJ3gOOwYMHExISQkhICCtWrMjrdCEK9Pmezxm5eSQ9G/ckqmtUdpL86ScYPx5694YnnnBxkDchLcpC8Pf3Z9KkScC1ghc3m4Tu7iw/g6UU3M1KyQlhrVUHVjFw/UDaBbRjYY+FeHt5A3DunJEca9WCjz92cZAFkBZlETCZTMyaNSu7MhCQ3cqMiooiPj4+u0Zlztbb4MGDCQsLyz4vJiaGwYMHZx+T+7yoqKjsc+BaYrN8Tu7X/vzzz+zPiomJuWmis1RCWr58eXbJuPxKyQlhi0NnD/FA7QdYFb6KsqWMOT9aQ//+8NdfsHQpuPtfLY9oUY4YAT//XLTXbNYMPvzw5sdYklJCQgI+Pj7Z67knT55MREQEoaGhDB48mKCgIMCoaD5mzBhiYmJISEigRYsWREZGAkZS9PX1ZdasWdnHWIptWM6zJGRL1zhnNSJLFXUwkmJcXBzJyckAREVFceTIkXyLdFiSJEBycnJ2QsyvlJwQ1sjIyqCUVynGPTyOF//1ImW8r5Ul/+ADWLsWpkyBVq1cGKSVPCJRukrORGUymWjbti1xcXEcOXKEI0eOsHv37uykY6kq5OfnBxjrvnO2QPM6Jvdrlu99fHwwmUz4+PgQHx9PbGzsddcJDg7Gx8eH5ORkVqxYQXJyMufOncv350hOTs5OrJZycRZ5lZIToiB7T+2lx9IeLAldQlCtoOuS5K5dMHYs9OhhNHKKA49IlAW1/JzBkrzAGBzx9fXNLgYcHx9/w/EBAQHExsYWqoUWFRWFyWQiMjLyuiIcObvIgYGBjBs37rpqRrn5+/vj4+ODj48PERERTJ48mdGjR+dbSk6IglQuU5naVWpTvUL1614/cwYiIqB+fZg7F4pqI8+xY8fi7++f3asqanKPshAso8qWkWFLIoqMjMwutWbp0uY2evRo4uLisu9l2sPf35+lS5cyYcKEmx4TGBhIQECAVaPWo0ePzr4vaSklFxYWRtu2ba8rJSdEXpIuJ5Gls2hQtQHbn96eXQ0IIDMT+vSBs2dhxYqirQo0d+5cdu/eXXQXzE1r7faPFi1a6Nz2799/w2vC+eTPQVicTjmtG33USA/7alie77/xhtagdVRU0X7uxYsXNaDfeecdm88FYrUVOUhalEKIQjt/9TwdFnbgqOko4U3Cb3g/OhrefNNYgTNwYNF+9rFjxwBo0KBB0V44B4+4RymEcJ0r6VfotqQbe0/tZe0Ta3mk3vVFJE+cMLrcjRvDzJlFd1/SIjExEZBEKYRwU2mZaYQuD2XnsZ0s6rmITg2v3+00Pd0YvLl82bgvWbFi0ceQkpKCn5+fQxOldL2FEHbJzMrkqTVPsfH3jczsPJMn7rlxDeIrrxjTgaKijBalIzzxxBOcPXuWGjVqOOYDkEQphLCD1pphG4exZN8SJradyOCgwTccs24dvPcePPussZa7OJNEKYSw2fvfv8+suFmMeXAMYx66sfBKYiI89RQEBsLUqY6NpV+/fkycONGhnyH3KIUQNut9b2/SMtN4+eGXb3jv6lUICzPWcy9fDuXKOTaW9evXc4uDt2qUFmUhTZ48OXvCeHx8PAEBAdmTyPMqQmEpzWaZjF6Y0mxCONv2o9vJzMrk9iq388ojr2SXS8vpP/+BuDj44gswL+xymHPnznH+/HmHDuSAtCgLxWQykZSUdN1roaGh2aXX8pKzNFvO9eFCuLt9p/fx6BePMjF4IqMfHJ3nMYsWGVOAXnoJund3fExHjx4FHDs1CKRFWSiWlmFOlmWNea3vzs3Hx4fBgwdnl0jLWZot53PLMTlLqFmKVOQ8Pq9rCFFU7rn1Hhb1XMTz9z2f5/sHDkBkJDz0ELz7rnNissyhrF+/vkM/x2NalK3ntS7wmC53duGlf72UffzTzZ7m6WZPc/byWUKXhV537Pant9/0WvHx8fj4+GQXjYBrxSjGjRtH27ZtWb58+XXv58Xf35/ly5ffUJptxYoVhISEEBkZSVhYGJGRkSQkJGSXUIuKirrueLixvJsQRWHnsZ2UL12eoFpBeU4BArh0ybgvWaECLFkCpUs7JzZvb2+aNWsmXW93NWbMmOwWYXx8PFFRUURGRmZXB4+IiCAmJqbAaiYJCQkEBATcUJrN39+f6Oho4uPjr0u2lhJqeZVyy+s1IQoj7u84Oi/qTOPqjfnhmR/yvCepNQwdCvv3w+bNcPvtzouve/fudHdCH99jEmVBLcCbHV+tQjWbz7ds+WAymRg0aBCRkZHEx8dnl007cuSIVVWBZs2axdatW1m2bNkNpdl8fHyIiYnJLggM11qtuUu55feaEPY6ePYgHRZ2wLe8LyvDV+aZJAE++wy+/BJefx1ybLfkUTwmUboDHx+f7OTo7++fZ0Vxyz1Mk8lEcnIys2fPxsfHh8jIyOw9d5KTkxk3bhwrVqzA39+fpKSk65IlcMPxy5cvz/M1IexxzHSMkPkheCtvovtFU7tK3tsj/vwzPPccBAfDq686OUigTZs23H///Q6fR+nyEmrWPEpimbXQ0FB95MgRrbXWcXFxOjIy0sUR5c3T/xxKopMXT+o7pt+hfSb66F9O/pLvcSaT1gEBWteqpfWpU04M0CwrK0tXqFBBjxw50u5rYGWZNWlRuqnBgwczadKk7MrpMjgjnOHclXO0W9COvy/+TUy/GJrWaJrncVrDgAFw9Chs3w633urUMAE4c+YMly9fdvhADkjX220FBwfnuxmYEI5wKe0SnRd15uDZg2zotYFWdfLf9WvaNFi1yljL/dBDTgwyB2dNDQJJlEIIs01/bOKnEz+xLGwZIQH5j8p8++21CeUvvujEAHNxRh1Ki2KdKLXW+Y7ECcczbvEITxF6dygHnzvIHb535HvMX38Z8yXvuMMY6XblPz8/Pz+6devmlBalw1bmKKVClVLBSqk81zrleN+ubdPKlStHUlKS/GN1Ea01SUlJlHN0xQPhUFk6i+GbhrPz2E6AmybJq1eNLWavXoU1a6BKFWdFmbeQkBDWrl1LpUqVHP5ZDmlRKqVCAbTWMUopf6VUsNY6Jsf7wUCC1jrenCwDtdYFr/nLoXbt2hw/fpwzZ84UcfTCWuXKlaN27bynjYjiwXTVxJaELVSrUI2H6z2c73Faw5AhEBtrJMlGjZwYZD4yMzPx9vZ2ymc5quvdElhq/j4BCARicrwfC8QppcIA/5xJ1MLc0owEqFu37g0fULp0aafcmxDCU2mt8S3vy08Df6JSmZu3ymbOhHnz4LXXnFPswhp33303bdq04dNPP3X4Zzmq6517/ZxfzidaaxMwC1gOBOR1Aa11lNY6SGsdVL169bwOEULYafqP0+m9yqgpWbls5Zve69+5E4YPhy5djNU37iAzM5PExESnLdV1VKI0Ab75vWnumsdorQNyPBdCOMGXv3zJ8K+HczXjKl7q5ing+HEIDYUGDWD+fPByk3pj//zzD+np6U7rVTrqx97NtValPxCd633/HPckJ3CTpCqEKDprD65lwNoBPNrgURb3XEwpr/zvvqWmQs+exg6Ka9aAO9VZcebUIHBQotRarwD8zYM2WO5BKqUsCTNKKRVpfj9cay3FE4VwsG2J2whfEU6LWi1YE7GGcqXyn7GgNQwbBj/9ZFQqv/tuJwZqBWdONgcHzqPUWk/O47UQ81cTIMlRCCf58fiPdFvcjTv97mRTn01ULlv5psdHRRlVgV55xZgS5G4aNmzIsGHDqFevnlM+TxWHeYhBQUE6NjbW1WEIUSztO72PRz5/hKrlq/Jd/++oWbnmTY/ftQvatDEqAq1fD06ageMSSqk4rXVQQce5ya1ZIYQjJJxLoN38dpQvXZ6YfjEFJsm//zYGb+rWhYUL3TdJnjx5kvT0dKd9niRKITxYxdIVubv63Wzpu4UGVW8+8JGaaiTJixeNwZuqVZ0UpB3uv/9+nnnmGad9XrFe6y2EyJvpqomKpStSo1INYp68YT1HnoYPh//9z9iL+557HBxgIaSnp3P8+HGnDeSAtCiF8Djpmem0m9+O3qt6W33O7NkwaxaMHWu0Kt3Zn3/+SVZWllNX5kmLUggPU9q7NAOaD+D2ytbt8vXDD8Z2Du3awdtvOzi4IuCsvbxzkkQphIdIz0zn4NmD3FvjXp4Netaqc/75x5j+U7s2LF7svoM3OTl7DiVI11sIj5ClsxiwbgAPfPYAxy8ct+qctDSjtuT587B6NfgWk/Vx9913HxMmTHBq5SppUQpRzGmteWHTCyzYu4C327yd746JuY0cacyZXLIEmua9NY5batq0KU2dHLC0KIUo5l795lU+3v0xL7V6iZcfftmqc+bOhU8+gVGjICLCwQEWsT179nDy5EmnfqYkSiGKsQ++/4B3dr7DwOYDmRwy2aqtUX76ySjCGxwM777rhCCLWKdOnXjllVec+pmSKIUopj6L/4yXol8i7O4wPu3yqVVJ8tQpY/CmVi2jy12qmN18u3LlCidPnnR60e5i9msSQgCs2L+CyA2RdLijAwt6LMDbq+DhasvgTXIyfP89+PkVeIrbccXUIJBEKUSxc+LCCfqu6su/6vyLleErKeNdpsBzLGXTdu6ERYugWTMnBOoAlkTpzKlBIIlSiGLn9iq3szR0Kf+u/28qlK5g1TkzZsCcOUbZtF69HBygAzm7YK+F3KMUopj4+eTPbE3YCkD3Rt3xKWddyfEtW4ypQI89Bm+95cgIHa9jx44sWLCA2267zamfKy1KIYqJUdGjOGY6xm9Df6O0d2mrzjl0CMLDjSIX7rTnjb0aNGjgkt1XJVEKUUwsDV1K8pVkq5PkuXPQrRuUKQPr1kGlm+9IWyxs3LiRevXq0aRJE6d+bjH//0UIz3b60mlGfD2CqxlX8S3vyx2+d1h1XkaGMZE8MRFWrQIn7ZjgcP369eOjjz5y+udKohTCTZ2/ep4OCzoQFRfFgTMHbDr3pZcgOhpmzoSHHnJQgE524cIFkpOT3b/rrZR6NOdzrfW2og1HCAFwOf0yXRZ3Yd/pfazrtY7mNZtbfe6cOTBtGowYAU4sAu5wrppDCTYkSqXUbiAGSDa/pAFJlEIUsbTMNHou68muP3exJHQJHe7oYPW5O3bA0KHQvj28954Dg3QBV5RXs7ClRRmntR7nsEiEEGRmZdJvdT++/uNrZnedTXiTcKvPTUyEnj3B3794Lk8siKvmUIIViVIpNRGj9RiklNoMJFje01oPcWBsQpQoWmuGfDWEZb8t472Q9xgYONDqcy9eNEa4MzKMLWZ9rJtiWaz069ePFi1a4OeCtZfW/J+z1Px1mSMDEaIk01ozJmYMs+Nn88rDr/DSv16y+tysLOjbFw4cgE2boGFDBwbqQn5+fjz88MMu+ewCE6XWeg+AUqqK1vqC5XWlVH3HhSVEyXI14yrbj25nWMthjG8z3qZz//tfY57kjBkQEuKgAN3AnDlzuOuuu1ySLG2ZHjSpgOdCCDtorSlfujzfPPUN0ztOt6pcmsXChTBhAkRGGkUvPJXWmpEjR7JixQqXfH6BiVIp1UAptQyIUEptVkptUUptAdx4e3QhioeFexfScWFHLqVdomKZingp69suP/1kTP/597+N1qQN+bXYSUpKIiUlxSUDOWBd1zsRCFdKjdJae9iEAyFcKz0rnUydaVOCBDh+HLp3NwrwrlhhLFP0ZK4c8QbbRr2VUmpCzvdkupAQ9rG0IJ9u9jRP/t+TNiXKy5eNSkApKcbqm2rVHBiom3D7RMm1UW8hRBGI/TuWTgs7sbDHQkICQmxKklrDgAEQHw9r1xpVgUoCV042BxtGvYUQhbf/zH46LOhA5bKVubv63Taf/847sHQpTJwIXbs6IEA39eKLLxIREUGVKlVc8vlW/1emlBqklPpDKfW7UirWvKRRCGGlxHOJhMwPobR3aWL6xXB7ldttOn/1anj1VWPO5OjRDgrSTZUqVcplrUmwbXpQsNb6DmAy0BbY6piQhPA8/1z8h5D5IVxJv8KWvlsI8A2w6fyffzYS5P33w+zZnj3CnZc33niDdevWuezzbUmU58xfY4FIjGQphChA8pVk2i1ox8mUk2zqs4l7a9xr0/knTxoj3FWrGq3KcuUcFKibysrKYsKECXz33Xcui8GWZfOTwLhnqZQKAsY4JiQhPEdKWgqdFnbicNJhNvbeyP2177fp/MuXjTXcZ88aOyjWrOmgQN3YyZMnSUtLc2nX25ZE2dacIM9prccppZYiZdaEyJfWmtBlocT+HcuK8BW09betE5aVBU8+CbGxRksyMNBBgbo5V08NAtu63iFa62cBy92Rczc7WIiSTinFwMCBzO0+l8caPWbz+ePGwcqV8MEHRte7pHKHRGlLi1IppXoAt5i/CiHykKWz+OXkLzSv2ZzQu0Ptusbs2TB5MgwZYlQqL8nOnDmDl5cX9Vy48Y/VLUqtdTgQgNGi9DW3LoUQuXz4w4fcN+c+9p3eZ9f5MTHXqpRPn17yRrhzGzlyJFeuXKF8+fIui8GWrSAmAEtlvbcQNzcwcCDlS5WnSXXbt1Tdvx9CQ6FRI1i2zPOqlNurjIsXs9tyj3IZEKKUWmp+WF9+WYgSYM3BNVxOv0yVslUY0nKITeXSAE6fhs6djek/GzaAixahuJ2BAwfy5ZdfujQGW7ree4AojIR5DvDgEqFC2ObzPZ/z+NLHmbxrsl3nX7liDNicOmVs5eAp+3AXVkZGBvPmzePQoUMujcOWrncssBtYLvcnhbhm1YFVDFw/kBD/EMY9ZHtBrawsePpp+OEHY5S7Zcuij7G4On78OJmZmS4d8Qbbut5hQDwQppSaIF1vISD6SDS9Vvbi/tvvZ3XEasqWKmvzNV57zbgfOWkS9JD5JNdxh6lBYFvXOxFjB8bzGKPfLRwVlBDFwf/++h+PLX2MRtUa8VXvr6hYpqLN15g3z6gINHAgjBpV9DEWd0ePHgVcV17Nwpau9xZgC8bId4Gl15RSoYAJCNRa33DjRikVCPgDaK1dsxGGEHbae2ovnRZ1olblWmzuu5mq5W3fGWX7dmOvm+Bg+OQTmQaUl/T0dGrVqkXdunVdGofSWhf9RY0kidZ6hVIqEkjQWsfkOmaW1nqwUmo0sEJrnZDXtQCCgoJ0bGxskccphD3+SP6Dh+Y+RCmvUuwasIt6PraPvBw6BK1aGWu3d+3yzH24iwOlVJzWOqig42zbqMN6LTG66Zi/XrdK1Zw845RS/lrryTdLkkK4m9e3v06mziS6X7RdSfLsWWMaUKlSxjQgSZLuz5pdGB+147q5/+j9cj0PMD+SlVKzlFI3/FVRSkWaCwTHnjlzxo4QhHCM2V1n8+3T39K4emObz01NNfa7OX7c2MrBxWMUbq99+/bMmDHD1WFY1aIMA1BKvWTDdU2AbwHHHNFam4A4jPqW19FaR2mtg7TWQdWrV7fho4UoehdSL/Dcxue4kHqBCqUr2LWNg2W/m1274Msvja63yF9qairR0dEkJye7OhSrEmW8eSDn5Zz7eiulNt/knN1ca1X6A9F5vG/hg5FYhXBbPx7/kbl75hL3d5zd13jzTVi0yBjlDg8vwuA81LFjx9Bau3xqEFi3udhsYLZSapD5+wKZB3FGK6WCzc9jAJRS0VrrkDzejyrEzyCEw4UEhJA4PJEalWrYdf6CBUaifPppo3yaKJi7zKEEG6YHaa1nmyeZt8DoNr9fwPE3TAnSWofk8X5M7uOEcAeZWZk8s+4ZOjfsTFiTMLuT5M6d8Mwz0Lo1zJol04Cs5U6J0pZdGGcCyRibi503VzgXwiNprXlu43N88csXJJyzf1LG778bgzf16xvLE11cBKdYqVy5Mq1ataJWrVquDsWm6UG+WutVWutEcxfc9hm2QhQTr2xMsOIGAAAgAElEQVR7hU/jPmXMg2MY85B920MlJRnTgJSCjRvBt6DhTXGdPn368P333+Pl5ahZjNaztcL5oxi7MIYgAzDCQ03eNZkJ301gcIvBTGg7wa5rXLkCXbvCn38ahXgDbNudVrgZWyuctwDmAA3Mz4XwKFFxUYyJGcMT9zzBx50+trmmJEBmJvTubVQDWrgQHnrIAYGWAI0bN+bdd991dRiAbS1KpLq58GRL9y3l2Q3P0rlhZ7587Eu8vbxtvobWMHw4rFkD06ZBz54OCLQESElJ4eDBg27R7QbHLWEUoljZ+PtG+q7uy8P1HmZ52HJKe5e26zqTJ8PHH8NLL8ELLxRxkCWIu1QNspBEKQTGVKD7b7+f9b3WU760fZtYLVwIY8fCE08YtSWF/dxpahDY2PUWwtOkpKVQqUwlut7VlS53drHrniTA1q3Qv78xV3LePHCTHmOx5W6JUv44RYn1R/IfNJzRkKX7jCnB9ibJvXuNyuR33QWrV0NZ24uci1zq169PREQE7lLnwZYJ5wOVUp+at61FJpyL4q5mpZo82uBRAmsGFnxwPv78Ezp2hMqVjbmSUjKtaHTr1o0lS5bY/Z9XUbOlRRmSa1Oxc0UdjBDOcPrSaS6mXqRimYos7LGQhn4N7brOuXNGkkxJgU2boE6dIg60BEtNTXV1CNexJVEqpVQPwMf8VYhi59yVc7Sb347uS7pTmOr+lrqSv/9uTAW6994iDLKE01pTo0YNxo4d6+pQstkymDMGCAUUxnJG2bJWFCuX0i7ReVFn9p/Zz1e9v7K7W5eVBU8+CTt2GGXT2rQp4kBLOJPJxPnz57n11ltdHUo2WxLlRGCQ1vqCo4IRwlFSM1LpsawHP574kWWhywgJCCn4pHyMGmVsLzt5MvTqVYRBCuDaiLe7zKEE2xKlCWOfmxiMLWu11loq6wm3l5GVQZ9VfdhyZAufdfuMnnfbv1zmww9hyhR47jljUrkoeu42NQhsb1FOBIp+20YhHERrzeD1g1l5YCVT2k1hQPMBdl9r+XL4z3/g8ceNhOkmA7Iep7gnymCM+5Qac4sSY7dFIdyS1pqXtrzE3J/n8uojrzKy1Ui7r7VjB/TtC//6l7ECx9v2ZeDCSi1atGDUqFH4uNFcK5sSpdb6DqXUIGAZIN1u4dYW7F3AlB+m8Px9z/Nm6zftvs7+/dC9u7Fj4tq1UN6+FY7CSm3atKGNm42Q2ZIoLfMmYzF2TWxb9OEIUXTCmoRxPvU8Q1sOtXuE+++/jbmS5crB11+DX+6Nl0WRS0xMpGbNmpQrV87VoWSzZR7lJACt9R6MgR33meQkRA5fHf6K5CvJlCtVjufuew4vZd9K3QsXjCSZnAxffWVs5yAcS2tNkyZNeOWVV1wdynVsKdybqJR61Fzl/AgyqCPc0JlLZwhfEc5/t/23UNdJSzPWb+/fDytWQKD9qxyFDU6fPs2VK1fcaiAHbOh6K6V2Y+yYaNmNXAPbHBGUEPaqXrE6W/puoWmNpnZfQ2tj18StW+Hzz6F9+yIMUNyUO86hBNvuUcbJvEnhrn48/iN/JP9Bn6Z9eLDug4W61pgxxj7cb71l7MMtnMcdpwaBFYlSKWWZOxmklNoMZO/dqbUe4sDYhLDKvtP76LiwI34V/Oh5d0/KlbJ/EOC994zHsGHw38L13oUd3K2yuYU1LUpLObVljgxECHscST5Cu/ntKFeqHFv6bilUkvz8cxg9GiIiYPp0mVDuCu3bt6dKlSpUrFjR1aFcp8BEaR7lRinVTGv9s1KqAcb0IKlHKVzq74t/EzI/hNTMVHY8vYMGVe3vrq1bBwMHQkgIfPmlVCh3lcDAQALdcOTMlr8Og81fP8UY1JFdQYTLJF1OImR+CGcun2FTn000ubWJ3dfasQPCwyEoCFatgjJlijBQYZNdu3Zx8uRJV4dxA1sSpZ9SqhmgtNZbMZYxCuF0F1Mv0nFhR44kH2HdE+u47/b77L7WL79A167GqpuvvoJKlYowUGGTzMxM2rRpw7Rp01wdyg1sGfWeBTyL0e0G2F304Qhxc1czrtJ9SXfi/4lnVcQq2jSwf6nbkSPG1J8qVWDzZqhWrQgDFTb7+++/SU9Pd7sRb7AhUZpbkVtzPH/PIREJcRP7Tu9j99+7mffYPLrd1c3u65w8Ce3aQXo6fPMN1K1bhEEKu7jr1CCQ7WpFMRNUK4gjLxzh1or2V782maBDBzh1yphU3rhxEQYo7Oauk81BtqsVxYDWmuGbhjNz90yAQiXJK1eMSkD79xsDN/ffX1RRisJKTExEKUVdN2zeS4tSuL30rHQSTAmU8S7ccHRGBjzxBOzcaex1065dEQUoikS/fv1o3rw5Zd1wY3Rb1noPBIKAc1rrcUqppVrrCMeFJgSkZ6ZTxrsMqyNW463sr5arNURGGvMlZ8wwEqZwLwEBAQQEBLg6jDzJvt7CbX0W/xn3zbmPpMtJlPIqZXdNSYCxY42VN6+9Zux3I9zP0qVLOXDggKvDyJPs6y3c0vLflhO5IZIaFWtQuWzlQl3r/feNHROHDIE33iia+ETRSktLo1evXixZssTVoeTJlnqU4UAAsq+3cLCv//iaPqv60Kp2K1aGryzUvcl584ztZcPDjS63rN92T3/++Sdaa7ecGgS23aNsJnMnhaPt+nMXPZb2oMmtTdjQewMVy9hfHGH9emP9dnCwsX5bNgRzX+5aNcjCpnuUSqktSqmZ5qWMQhSpn0/+TOdFnalzSx02992MTzn7d+HbudNoRQYGGtOA3HAgVeTgzpPNwbau93ta63bAZIyk+bvjwhIlzeGkw7Rf0J4qZasQ3S+6UHMlLeu369WDjRuhcuFucQonSExMpFSpUtSuXdvVoeTJ6kSplKpi3qp2FsZ+3rK5mCgS/1z8h5D5IWitie4XTd1b7J9wnJBgrLqpVAm2bJH128XFiy++yA8//IC3m94fsWXC+XJglrlVKUSR8avgRzv/dgxtOZS7qt1l93Us67fT0oyutxsu8BD58PPzw8+N9wK2ZiuICea9cvYALZVSLS3vyR46ojDOXz1PWmYa1StWZ3a32YW6VnKykST/+cdYv3333UUUpHCK999/nwcffJBWrVq5OpQ8WdP1tmwBsdT8fc6HEHbRWhO+Ipzg+cFkZGUU6loXLxr7bx86BGvXwgMPFFGQwikuX77MqFGj2LbNfTd1tXorCOCI1vqC5XWlVH0HxSRKAKUU/334v5y6dIpSXvaXHLhyBbp1g7g4Y3Q7OLgIgxROcezYMcB9R7zBtulBubd+kK0ghM0yszKJSYgB4OF6DxN6d6jd10pLg9BQ+PZbY55kN/vLUwoXcufyahYFJkqlVAOl1DIgQim12fzYAlQt4LxQpVSwUmp0AcdJwi0htNYM+WoIIfND2H2icAXyMzOhb19j+s+nn0Lv3kUUpHA6d59DCdZ1vROBcKXUKGtX5iilQs3nxiil/JVSwVrrmDyOCwb8bQ1aFE9jY8YyO342Lz/0Mi1vb1nwCfnIyoJBg2D5cmMdd2RkwecI93X06FHKlSvHbbfd5upQ8mXThHMbrtsSSDB/nwDcsP+kUso/xzHCw038biKTv5/M0KChvP3o23ZfR2sYOfJaJaAXXyzCIIVLTJo0Kbtor7uyZcL5IKXUH0qp35VSsUqpm/Wdcq89y2uClL/WOt9EqZSKNH9O7JkzZ6wNU7ihmbtnMm7rOHrf25sZnWYU6h/E66/D9OkwYoRUAvIUXl5ebt2aBNsGc4K11ndgLGFsS46NxvJgAnzzezO/rnhOWusorXWQ1jqoevXqNoQp3MniXxczbOMwut7ZlXnd5+Gl7N995L33YPx4eOYZmDJFKgF5ihdeeIHNmze7OoybsuVvraVQbyzGlrVtb3Lsbq61Kv2B6FzvJ5sHekIBf6XUDV1zUfxtOLyBJ9c8yb/r/5uloUsp7V3a7mvNmgWjR0NEhPG9JEnPcP78eWbMmMHevXtdHcpN2ZIoJ0L2vEoTMCa/A7XWKzASYLD5eQyAUira/Dze/JovN3bThQe4lHaJZ9Y9Q7PbmrHuiXWUL13e7mstXGgU3e3SBebPl3JpnqQ4jHiDdUsYJwLa/H32yxgtxXyn0mutJ+fxWkiu51FAlPXhiuKiYpmKbOqzibq31C1UhfK1a+Gpp6B1a1i2DErb3ygVbqg4zKEE64piLHV4FMJj7D+zn+1HtzO05VACaxbujkp0tFFTMijISJjl7W+UCjdlKdjr7i3KArveWus95u521TweQlznk92fMH7HeM5dKdzec7t2wWOPQaNGUlPSk5lMJnx9ffH1zXfs1y0orbV1Byo1KsfTAKCqs7arDQoK0rGxsc74KFFIGVkZnLhwgno+9ey+Rnw8tGkDNWoY5dJq1CjCAIXbycrKwsvL/tkQhaGUitNaBxV0nK0Vzi2PZ5HJ4sIs+UoyESsiOHHhBKW8ShUqSR44AO3bg48PxMRIkvRkSUlJAC5LkrawZcL5p+b9cmYqpT4FpE6LICUthc6LOrPm4Bp+Ty7c7iCJiUb1H29vI0lK4V3Pdf78eRo2bMjEiRNdHYpVbKlvNSvnkxzl10QJlZqRymNLHmP3id0sD1tO6/qt7b7WiRPQti1cvQrbt0PDhkUWpnBD06dP59y5c4SEhBR8sBuwOlFaEqNSqorla876lKJkycjKoPeq3mxN3MoXj33B440ft/taZ89CSAicOQPbtsG99xZhoMLtnD9/nilTptCtWzdatGjh6nCsYsu+3suAWzAmmyuMuZVOGcwR7iVLZzFo/SBWHVjFtA7TePL/nrT7WsnJRnc7MRG+/hpa2l9USBQT06dPx2Qy8frrr7s6FKvZ0vVO1lqHOywSUSxorfnP5v8w7+d5vNn6TV64/wW7r2UyGS3Jgwdh3Tr497+LMFDhljIyMpg9ezbdunUjMLD4rFy2JVHGKaVeIsdot9Z6VdGHJNzZW9++xbQfpzHi/hG8+sirdl/n/HljdHvfPli92tgYTHi+UqVKER8fz6VLl1wdik1sSZSDgRiMbrcogbTWJJoS6d+sPx+0/8DucmmWzcDi4419bjp1KuJAhVtKS0ujdOnSVKtWjWrFbMN1WxJljNZ6rMMiEW4tLTONMt5lmNt9Llpru8ulXboEnTvDTz8Za7e7di3iQIXbmjBhAhs2bGDHjh2UL2brUW352x5o3i/HMpdypsOiEm5lzcE13DvzXv46/xdeygtvL/vK91y+bFQA2rULFi2CHj2KOFDhtkwmE1OnTqV27drFLkmCbS3KfMuqCc9Ws1JNGvo2xLe8/etxr1yB7t2NHRPnzzeKXYiSY9q0aZw/f57XXnvN1aHYxZa13o/mfk1r7ZQdy2Wtt2ucSjlFjUqFX0N49So8/jhs3mzsdfPUU0UQnCg2TCYT9evXp02bNqxevdrV4VynyNd6Ay1yPMIxBneEh9p7ai+NPm7Exz99XKjrWPbe/vprmD1bkmRJFBUVxfnz54vVvMncbFmZc90ujEqpCUUfjnAHfyT/Qbv57ahYuiKd7+xs93XS042tG776CmbONPa6ESXP8OHDueeee2jWrJmrQ7GbLStzPsVc6dwsCBhX5BEJlzp+4TjBXwaTkZXBN099Q32f+nZdJyMDeveGNWtgxgx49tmijVMUD1prypYtS6diPgfMlq73LIxtG6KAKK21LDbzMGcvn6Xd/HYkX0lmc9/NNK7e2K7rZGRAv36wYoWxW+JzzxVxoKJYOHfuHE2bNnX7HRatUWCiNK/Gya50bnlI19uzXEi9QIcFHUg0JbK+13pa1LKvWEFmJvTvD0uWwKRJMHJkEQcqio0PP/yQffv2UbNmTVeHUmjWdL0DbHxdFDNX0q/QbXE3fjn1C2si1vDv+vYtus7KgkGDYMECePttY3tZUTKdO3eODz/8kJ49e9K0aVNXh1No1iTK/CbPWTevSLi9yA2R7Di2g4U9Fto9eJOVZWwp+/nn8Prr8MorRRykKFamTp3KhQsXiu28ydysSZTnlFKP5pwzaZ5TWbjdo4TbGPWvUbRt0JZe9/ay63yt4fnnISoKXn7ZSJSi5DKZTEybNs1jWpNgRaLUWj+rlNqilBqDUTkowHhZt3d4dMJhtNZsPrKZ9gHtaVqjKU1r2PcXWmvjPuQnn8CoUUaX285aGcJD3HLLLSxcuJCAAM+5O2fV9CCtdTulVAPAH0jQWic6NizhaMv3LydiRQQbe2+kY8OOdl1Da+M+5LRpMGKEMXgjSVIopejSpYurwyhStkw4TwQkQXqI0LtDWdxzMR3u6GDX+VrDuHHw/vswbJgxDUiSpJg4cSIpKSmMHz/e7jJ87sj994kURWrxr4s5ZjqGl/LiiXuesOsvs9ZGN3vSJGMi+fTpkiQFJCcn8+6773Lo0CGPSpIgibJEWbpvKX1W9WH8jvF2X8NyT/KDD4yJ5J98AsVgW2bhBFOmTOHixYvFek13fuSveAmx8feN9F3dl4fqPsT0jtPtukZWlpEcLfckpSUpLJKSkpg+fTphYWHcc889rg6nyEmiLAF2HttJz2U9aVqjKet7radC6Qo2X8MyT9Iyui33JEVOU6dOJSUlxWPmTeZmS+FeUQzF/xNPl8VdqO9Tn6/7fM0t5W6x+RqWFTdz5xrzJGUKkMgtNDSUqlWremRrEiRRerSDZw/SfkF7fMr5sKXvFqpXrG7zNTIzYcAA+PJLeO01eOMNSZLiRs2aNSvWZdQKIl1vD3XMdIyQ+SF4K29i+sVQ55Y6Nl8jIwOefNJIkm+9BW++KUlSXO/s2bMMHDiQY8eOuToUh5JE6aG++OULUtJS2Nx3Mw39Gtp8fno69OljbAL27rvwqv1beAsPNmXKFObOnVvs9um2ldV75riS7JljO601x84fs6vwblqaUXR35Up47z146aWij08Uf2fPnqVBgwZ06dKFxYsXuzocuzhizxzh5i6lXaLXyl4cTjqMUsruJBkebiTJqVMlSYr8ffDBB1y6dIlXS0B3QxKlB/nrwl9sP7qd/Wf223V+air07Alr1xrbN4wYUcQBCo9x9uxZZsyYQUREBHfffberw3E4GfX2AFk6Cy/lRaNqjfjj+T+oWKaizdewbCn79dfGRmCyx40oSP/+/RkyZIirw3AKSZTFnNaaQesGcWvFW3m37bt2JcnLl+GxxyAmxthSduBABwQqPEZWVhbVqlVjxowZrg7FaaTrXYxprXlpy0vM/Xkupb1L21WI4NIl6NrVSJJz50qSFDe3d+9eAgMDOXTokKtDcSppURZj7+x8hyk/TOH5+57nzdZv2nx+Sgp07gzffWfMlezb1wFBCo9x+vRpunXrRnp6OpUrV3Z1OE4libKY+uinj3j1m1fp17QfH3b40ObW5MWL0LEj/PADLFwITzzhoECFR0hNTaVnz56cOnWKnTt3UqtWLVeH5FSSKIuh+b/M5/lNz9P9ru7M7T4XL2XbHZTz56FDB4iNNbaVDQ11UKDCI2itGTJkCN999x1LliwhKKjAaYceRxJlMbP24Fr6r+3Pow0eZUnoEkp52fZHePaskST37oVly4yRbiFu5vLlyxw+fJhXX32ViIgIV4fjEpIoi5FvEr8hfEU4LWq1YE3EGsqVKmfT+SdOQLt2kJAAq1aBh21rIhykYsWKbN26ldKlS7s6FJeRUe9i5LZKt9Gmfhs29dlE5bK23UxPSICHH4Y//4RNmyRJioLt37+fHj16kJycTNmyZfEqwaXspUVZDJxMOUmNijVoXL0xX/f92ubz9+0zWpKpqbBtG7Rs6YAghUdJSkqiW7dupKSkkJKSgq+vr6tDcimH/RehlApVSgUrpUbn8Z6P+f1QpdQkR8XgCU6lnCJwViBvbH/DrvN/+gn+/W/j+x07JEmKgqWnpxMWFsZff/3F6tWrqVu3rqtDcjmHJEqlVCiA1joGMCmlgnMdEg74aq1XmI+PdEQcnuDWircyKHAQ4U3CbT73m2+gbVu45RZjrmSTJg4IUHic4cOH88033zBnzhxatWrl6nDcgqNalC2BBPP3CUBgzje11lFa6yjzU38gJvcFlFKRSqlYpVTsmTNnHBSm+0q6nMSR5CMopXizzZs0udW2LLd+vTFPsm5dI0n6+zsoUOFRzp49y/r16xkzZgz9+vVzdThuw1H3KH1yPffL6yCllD+QrLVOyP2eOZFGgVGPssgjdGMXUy/ScWFHzlw+w6HnDlHGu4xN5y9aZFQmb97cKHLhl+dvX4gbVatWjT179lC1alVXh+JWHNWiNAHW3P0N1VoPdlAMxdLVjKt0X9Kd+H/imdZhms1J8tNPjaWIDz0EW7dKkhTW+f333xk7diwZGRlUq1YNb29vV4fkVhyVKHdzrVXpD0TnPkApFaq1nmz+Pvc9zBIpPTOdiBURfHP0G+Y9No9ud3Wz6fxJk4wtZTt3NqYAVanioECFRzGZTHTt2pXPPvuMkydPujoct+SQRGkepPG3JEDzoA5KqWjz12BgklIqTikV54gYipssncWAdQNYd2gdH3X8iL5Nra9QoTWMGwdjx0KvXsZk8vLlHRis8BgZGRk88cQTJCQksHLlSmrXru3qkNyT1trtHy1atNCeLCsrSw/7apjmDfTb375t07mZmVo/+6zWoPXgwVpnZDgoSOGRRowYoQE9Z84cV4fiEkCstiIHldyp9m7ktW9e4+PdH/Niqxd5+eGXrT4vPR369TPuS44ebVQml1tLwlpHjx5l1qxZjBgxgmeeecbV4bg1WZnjYt8kfsPbO9/mmebP8F7Ie1aXS7t61dgEbP16mDDB6HYLYYv69esTFxdHw4a2b2dc0kiL0sVa12/NstBlzOoyy+okefEidOpkJMmPP5YkKWyTkJDAF198AUDjxo0pVUraSwWRROkiaw+u5bfTv6GUIqxJGN5e1vWZk5MhONhYjjh/Pgwd6uBAhUe5cOEC3bp1Y+TIkZw9e9bV4RQb8l+JC6RmpDJi8wia1mjK2ifWWn3eP/8YxS1+/90Y2e5m2+whUcKdP3+e0NBQDh48yObNm6lWrZqrQyo2JFG6QNlSZdn25Daqlrd+9cPhw0bB3dOn4auvjDXcQljrt99+4/HHHycxMZHZs2fTVv4C2US63k70y8lf+O+2/6K1pkHVBviUy73SM2//+x/861/GZmDbtkmSFLb7+eefuXDhAtu2baN///6uDqfYkUTpJIeTDtNuQTu+/OVLzl62/t7Q2rXw6KNQtSp8/z3cd58DgxQeJSMjg9jYWAD69OnD4cOHefjhh10cVfEkidIJ/jr/FyHzQ9BaE90vmuoVq1t13syZ0KMHNG1qJMk77nBwoMJjnD17lo4dO/LQQw9x7NgxAKrImla7SaJ0sDOXzhAyPwTTVROb+27mrmp3FXiO1vDyy8aIdqdORne7unW5VQji4+MJCgpi586dfPLJJ9SrV8/VIRV7kigd6PzV87Rf0J4/z//Jhl4baF6zeYHnpKXBU08Zk8gjI2H1aqhY0QnBCo/w5Zdf8uCDD5KVlcXOnTsZMGCAq0PyCJIoHeRy+mW6LO7Cr6d/ZWX4Sh6uV/C9oQsXjMo/8+fD+PHG0kSZCyxs8euvv/LAAw8QGxtLS9n3o8jIP0MHSMtMI3RZKLv+3MXinovp2LBjgef8/bfRzd63D+bOBRmYFNb6559/OHXqFM2aNWPChAkAstqmiMlv0wFOXzrNgbMHmNVlFhH3FLxh/IEDxhzJpCRjjmT79k4IUniE77//ntDQUCpVqsSBAwckQTqI/FaLkFG1CWpXqc2+IfuoWKbgm4vffWessClTBr79Flq0cHSUwhNorZk5cyYjRoygbt26rFy5UqqSO5DcoyxCY2PGMmj9IDKzMq1KkitXGuu2q1c3JpVLkhTWSE1NZcCAAQwbNoyQkBB2797Nvffe6+qwPJokyiKitaZsqbKU9S6Llyr41zp9OoSFQWAg7NoFDRo4IUjhEUqVKsXp06d57bXXWL9+vWwE5gTK0l10Z0FBQdqywsAdXUy9SOWylQEjYd6sXFpWFowZA++/D489ZuyYKNs2CGt888033Hnnndx+++1kZmZKV7sIKKXitNZBBR0nLcpCWvzrYu6YcQcHzx4EuGmSTE2FPn2MJDl0KKxYIUlSFCw9PZ2JEycSHBzMyy8bFfAlSTqXJMpC2HB4A0+ueZLG1RpT75abr34wmYyR7SVLYOJE+Ogj2bZB3JzWmjVr1nDPPfcwbtw4evTowUcffeTqsEokSZR2+vbot4QtD6PZbc1Y12sd5Uvn3zQ8fhwefti4Fzl/vtH1trKYuSjBPv30Ux5//HG8vb3ZsGEDy5Yto3Llyq4Oq0SS6UF2iP07lq6Lu+Jf1Z9NfTZRpWz+xQZ274bHHzdW3WzcaIxyC5GfxMREkpKSCAoKok+fPpQqVYr+/fvL/EgXkxaljfaf2U+HBR3wq+DHlr5bqFYh/yrRCxYYLclSpWDnTkmSIn/Jycm8+OKLNGrUiKHm/T2qVKnCoEGDJEm6AUmUNkg8l0jI/BBKe5cmul80t1e5Pc/jMjNh1ChjK9kHHjBalf/3f04OVhQLqampTJ06lTvuuIOpU6fSt29fVq9e7eqwRC6SKK10MfUiIfNDuJJ+hS19t3CHb97FIU0m6NLFGNkeMgSio6VEmsjf0qVL+c9//sN9993Hzz//zGeffcbtt+f9H7BwHWnTW6ly2coMCRrCg3Uf5N4aea+COHTIWI6YkGBU/hk82MlBimLhu+++48yZMzz++OP07t2bOnXq0KZNG1eHJW5CJpwXICUthWOmYzS5tclNj9u4EXr1grJljaWJUnFf5Pb7778zduxYVq1aRbNmzYiPj7d6L3fhGDLhvIg8v+l5Hpn3COevns/zfa1h8mSju+3vb9yPlCQpcjp79iwvvPACd999N1u2bGH8+PF89913kiSLEel6F+Ct1m/RpWEXbil3y3voelQAAAwzSURBVA3vXbkCAwcayxDDw406klKNXOS2Z88ePvnkEwYNGsQbb7xBjRo1XB2SsJEkyjxk6SwW7l1I73t7U+eWOtS5pc4Nxxw/bqzVjo+Hd96BceNkErmArKwstm3bxpw5c6hZsyZTp04lJCSEP/74g/r167s6PGEn6XrnorXmP5v/w5NrnmTNwTV5HvP99xAUBIcPG9vJvvyyJMmS7vjx44wfP56AgABCQkKIjo6mUqVK2e9LkizeJFHm8ta3bzHtx2mMuH8EPRr3uOH9zz6D1q2hUiX44Qfo2tX5MQr3kJ6enl2s+e233+a1114jICCAxYsXc+LECcaPH+/iCEWR0Vq7/aNFixbaGT7834eaN9BPr3laZ2ZlXvdeWprWzz+vNWgdEqJ1UpJTQhJu6PDhw3rMmDG6Ro0a+vvvv9daa3306FF95MgRF0cmbAXEaitykNyjNJv38zxGbDZakbO7zr6u+G5SkjFYs20bjBxpjHLLqrKSJS0tjWXLljFnzhy+/fZbvL296dy5M2XLlgWQvbM9nPxzB1YdWMUz654hxD+ERT0WUcrr2q/l11+he3c4cQLmzTP23BYlR1JSEn5+fmRlZfHCCy/g6+vLhAkTeOqpp6hZs6arwxNOUuITZUxCDL1W9uK+2+9jVcQqypYqm/3e6tXGeu0qVWDHDrj/fhcGKpzm+PHjrFu3js8++4wLFy5w+PBhypUrx+7du/H395f5jyVQiR7MydJZjIoexV1+d7Gx90YqlTFGKS9ehMhI6NEDmjSB2FhJkiXB0qVLadKkCXXq1GHYsGFkZGQwfPhwMjIyAAgICJAkWUKV6Ball/Li6z5fo9FULW9s0LRtGwwYAH/9BaNHw5tvQrlyLg5UFCmtNQcOHGDz5s1s3ryZDz74gCZNmlCmTBlq1apF//796dChA02aNJHEKAzWjPi4+lHUo96/J/2uh28artMy0rJfS0nRetgwY1T7zju1Ng9mCg9y4sQJPXDgQF2nTh0NaEA3atRIb9261dWhCRfBylHvEtn13nJkCwt/XcjxC8cB+O47o17kJ5/AiBGwZw+0auXiIEWhZGZm8uOPP/LWW2+xYMECACpVqsSaNWto2bIlUVFRHD16lAMHDvDoo4+6OFrh7kpk13toy6GENwmnoqrGiy/C1KlQvz5s3w6PPOLq6ERhLF26lNWrVxMdHU1ycjJKKSIjI+nbty9VqlTh1KlTeHmVyPaBKIQSkygvpF4gdFkob7Z+k1Z1WnHk12o89ZRRQ3LoUJg0yVhtI9xfamoq+/btIz4+nj179mAymVi0aBEAc+bMYd++fXTt2pUOHToQHBxMtWrXtuuQJCnsUSIS5ZX0K3Rb3I1df+1i6IXhjBtnTBqvXduoQC572bivlJQU9u7dS6tWrVBK8corrzB58uTskegqVarQsmVLsrKy8PLyYvHixfj5+ckgjChSHp8o0zPTCV8Rzo5jOxjffCH/jejMb7/BM8/AlCnGHEnhPg4fPszatWvZs2cP8fHxHD58GK01x44do27durRs2ZJRo0bRvHlzAgMDadCgwXWtxJytRyGKikcnyiydxdNrn2bD4Q10yprJ6z16UaMGfPUVdOrk6uhKppSUFH755ReOHj3K0aNHOXbsGEePHuWdd96hZcuWxMfHM3r0aOrWrUvz5s3p3bs3zZs3x8/PD4DHHnuMxx57zMU/hShpPDZRaq15buNzLPp1ETV/m8DG5c/Srx9MmwZVq7o6Os919epVdu/enZ0ALY/hw4fTtWtX9u7dy0MPPZR9/K233kr9+vW5fPkyAF26dOHMmTPSMhRuxWGJUikVCpiAQK31ZFvfL6xxMa8wM3YmXt+PJvPnsaxZY6zZFrbJysrCZDIB4OvrS3p6OgsXLiQpKYmkpCROnjzJsWPHiIiIIDIykjNnzvBIjqkDt912G/Xr18++p3jvvfeyadMm6tevT926dalQocJ1n1epUqXr6jgK4Q4ckijNSRCtdYxSyl8pFay1jrH2/cJ6afVkPtg7AWIj6ekzkU9+g5LaQNFac/XqVTIyMqhcuTIAv/32W3aiszwaNGhAeHg4AG3btuXEiRMkJSWRnJxMVlYWgwcP5tNPP8XLy4sBAwYYpadKleLWW2+lXr16eHt7A1CrVi02b95MvXr1qFu3LuXLl78unsqVK9OhQwfn/hKEKCRHtShbAkvN3ycAgUCMDe/bLT4epr5XFnV7D+74vRrJtUPo37885cqVY8qUKdSpU4edO3eyYcMGypc3Xi9fvjzly5end+/eVKpUiSNHjnD06FHKlSuHUiq7OOsDDzyAt7c3CQkJHD9uTFa3zNwHaN26NQAHDhzgxIkT173v5eVFsHl4/ccff+To0aNkZGSQkZFBZmYmZcuWpU+fPgCsXr2aP/74I/v9jIwMfH19GT58OACTJ09m3759XLlyhcuXL3PlyhUCAgKYPXs2ACEhIcTHx3P58mWuXr0KQHBwMNHR0QB07dqVxMTE635vjz/+eHai9PX1xc/PL/tRrVo1AgMDAfD29ubIkSP4+vr+f3v3k9Q2EoUB/PuKPeViJuupMovZk3AD4AROcgNzA6g5wRTJclYmR3BuADcIZj8LfIIZwg3eLPQaC1lWt7AELeb7Vbn8p4X0nmw9JFndxu7u7tq3yzs7Ozg5OenirRTJRi8/V0tyBmBmZrckjwAcm9l5artPMwUw9ae/A/i7RQi/AvhnqyTyoVzypFzy1DaX38zsXWyivvYoHwDsbdEOM7sEcPmchZO8sYTf6h0C5ZIn5ZKnvnLpq5vCDwAjfzwGcNWyXUQkG70USjP7DmDsh9UIX9SQvGpqFxHJUW+XB9Vd8mNmx03tHXrWIXumlEuelEueesmlly9zRETeEg2lIiISoUIpIhIx+EJJckLyiOTZc9pz0hQryZG3T0hevEZ8baSu99xzSfh8HYT35aVja6vFtjKta8+Jx7nxapmut/tBF8pyV0gAD+Fb9NT2nCTE+gnAnl8xgJw/zKnr3V8fv2RsbSTmcVq6imOwufjzpbcvSR68QpjJmq6U6WO7H3ShRNEVcumPQ1fINu05aYzVzC79InygKC45X1IVXe9eVJbV1zPTmIf/s1qQHJvZFzPLOZ/Ye3IDYO4Fcmxmty8ZXMc63+6HXihHlee/tGzPSVKsXmDuM98oU3IZZ54DEM9j32/3JGckq9PnpDEXM3sAMAMwR5HTkHW+3Q+9UG7dVTIjqbFOzOy072C21JhL16NF9SjlPbnzIrPAamyCHMXekwmAazPbLz0fqs63+6EXyrfUVTIaK8lJuFA/5/OtiOdy7yfaJyjO7eV6SiTl8xWMUGyguYrlUj7c/hPD2cGo0/l2P+hC+Za6SsZy8dcvSC5ILl4v0riE9+XWX9vD+mFSNhI/X6NSe7Y9XGK5ALgkOfX2TznnAjzu8X4o7/n2ud2rZ46ISMSg9yhFRF6CCqWISIQKpYhIhAqliEiECqWISIQKpYhIhAql1CL5k+QFybnfervesTyYhI/GcxHut5zv1LsWtr44v68BLupy7WM50i0VStlkaWbnZvYRRR/gbz0u67FY+MXo500Tt/DRzE6fecFxXwVMhXGAVCilldIe5pTk2PfY5pXHs+q0/vyA5JXvMS78tTMAR2FQibq9rOp8InGFZU9R9Nw4q0y3FkNNXk9iqllW6C01LuUR9oSrcZTXy9ea+YbnWfe2+t8zM910W7sB+Ili7yeMKDMCcIZiUA7462MAd942BTAt/f2Taf3+AMCVP74AcOSPr0p/d+Bt4X5tPjWxnpXmNQlxlOdbmf+TGDbEuva31eV5zrPSuvmrGkd5HW3IdW196JbfrbdfYZTBu7fKITDJfQD7JA+xGgDi2sweSL5HUTSCummB1TiB/ybGsWk+ZYdY/freLYDYoXs1hpRllF0D+IyiQM5RFM1Db7upxHENX0eJsUiGVCiljQWKAhpGWR9jVVjuAHxAUSDWpu1qmRv8QFGsvvv9XQ/LeGRmtyT/gI8IHg6zG+LIeVQhSaBzlJLMihFljsM5t0rbFwDvwzm6pmnrhPOcbZZZWfZnP3d4bC1/M37TMjbF5O6xKoR7KA6hk+KIzFcypNGDREQitEcpIhKhQikiEqFCKSISoUIpIhKhQikiEqFCKSISoUIpIhKhQikiEvEf/Ze//aldPoUAAAAASUVORK5CYII=\n",
      "text/plain": [
       "<Figure size 360x360 with 1 Axes>"
      ]
     },
     "metadata": {
      "needs_background": "light"
     },
     "output_type": "display_data"
    }
   ],
   "source": [
    "# Construct the Lorenz curves and plot them\n",
    "\n",
    "pctiles = np.linspace(0.001,0.999,15)\n",
    "SCF_Lorenz_points = getLorenzShares(SCF_wealth,weights=SCF_weights,percentiles=pctiles)\n",
    "sim_Lorenz_points = getLorenzShares(sim_wealth,percentiles=pctiles)\n",
    "\n",
    "# Plot \n",
    "plt.figure(figsize=(5,5))\n",
    "plt.title('Wealth Distribution')\n",
    "plt.plot(pctiles,SCF_Lorenz_points,'--k',label='SCF')\n",
    "plt.plot(pctiles,sim_Lorenz_points,'-b',label='Benchmark KS')\n",
    "plt.plot(pctiles,pctiles,'g-.',label='45 Degree')\n",
    "plt.xlabel('Percentile of net worth')\n",
    "plt.ylabel('Cumulative share of wealth')\n",
    "plt.legend(loc=2)\n",
    "plt.ylim([0,1])\n",
    "plt.show()"
   ]
  },
  {
   "cell_type": "code",
   "execution_count": 24,
   "metadata": {},
   "outputs": [
    {
     "name": "stdout",
     "output_type": "stream",
     "text": [
      "The Euclidean distance between simulated wealth distribution and the estimates from the SCF data is 1.461381224774914\n"
     ]
    }
   ],
   "source": [
    "# Calculate a measure of the difference between the simulated and empirical distributions\n",
    "lorenz_distance = np.sqrt(np.sum((SCF_Lorenz_points - sim_Lorenz_points)**2))\n",
    "print(\"The Euclidean distance between simulated wealth distribution and the estimates from the SCF data is \"+str(lorenz_distance) )"
   ]
  },
  {
   "cell_type": "markdown",
   "metadata": {},
   "source": [
    "#### Heterogeneous Time Preference Rates\n",
    "\n",
    "As the figures show, the distribution of wealth that the baseline KS model produces is very far from matching the empirical degree of inequality in the US data.\n",
    "\n",
    "This could matter for macroeconomic purposes.  For example, the SCF data indicate that many agents are concentrated at low values of wealth where the MPC is very large.  We might expect, therefore, that a fiscal policy \"stimulus\" that gives a fixed amount of money to every agent would have a large effect on the consumption of the low-wealth households who have a high Marginal Propensity to Consume.\n",
    "\n",
    "KS attempt to address this problem by assuming that an individual agent's time preference rate can change over time.\n",
    "\n",
    "The rationale is that this represents a generational transition: The \"agent\" is really a \"dynasty\" and the time preference rate of the \"child\" dynast may differ from that of the \"parent.\"\n",
    "\n",
    "Specifically, KS assume that $\\beta$ can take on three values, 0.9858, 0.9894, and 0.9930, and that the transition probabilities are such that \n",
    "- The invariant distribution for $\\beta$’s has 80 percent of the population at the middle $\\beta$ and 10 percent at each of the other $\\beta$’s.\n",
    "- Immediate transitions between the extreme values of $\\beta$ occur with probability zero. \n",
    "- The average duration of the highest and lowest $\\beta$’s is 50 years. \n",
    "\n",
    "The HARK toolkit is not natively set up to accommodate stochastic time preference factors (though an extension to accommodate this would be easy).  \n",
    "\n",
    "Here, instead, we assume that different agents have different values of $\\beta$ that are uniformly distributed over some range. We approximate the uniform distribution by three points.  The agents are heterogeneous _ex ante_ (and permanently)."
   ]
  },
  {
   "cell_type": "code",
   "execution_count": 26,
   "metadata": {
    "code_folding": [
     0
    ]
   },
   "outputs": [],
   "source": [
    "# Construct the distribution of types\n",
    "from HARK.utilities import approxUniform\n",
    "\n",
    "# Specify the distribution of the discount factor\n",
    "num_types = 3              # number of types we want;\n",
    "DiscFac_mean   = 0.9858    # center of beta distribution \n",
    "DiscFac_spread = 0.0085    # spread of beta distribution\n",
    "DiscFac_dstn = approxUniform(num_types, DiscFac_mean-DiscFac_spread, DiscFac_mean+DiscFac_spread)[1]\n",
    "BaselineType = deepcopy(KSAgent)\n",
    "\n",
    "MyTypes = [] # initialize an empty list to hold our consumer types\n",
    "for nn in range(len(DiscFac_dstn)):\n",
    "    # Now create the types, and append them to the list MyTypes\n",
    "    NewType = deepcopy(BaselineType)\n",
    "    NewType.DiscFac = DiscFac_dstn[nn]\n",
    "    NewType.seed = nn # give each consumer type a different RNG seed\n",
    "    MyTypes.append(NewType)"
   ]
  },
  {
   "cell_type": "code",
   "execution_count": 27,
   "metadata": {
    "code_folding": [
     0
    ]
   },
   "outputs": [
    {
     "name": "stdout",
     "output_type": "stream",
     "text": [
      "**** WARNING: could not execute multiThreadCommands in HARK.core.Market.solveAgents()  so using the serial version instead. This will likely be slower. The multiTreadCommands() functions failed with the following error: \n",
      " <class 'AttributeError'> : Can't pickle local object 'CobbDouglasEconomy.update.<locals>.<lambda>'\n",
      "intercept=[-0.20631207957808662, -0.2040770496487026], slope=[1.0369201289798964, 1.0364507615773924], r-sq=[0.9994246745573431, 0.9988405896503614]\n",
      "intercept=[-0.2387916468113721, -0.23521084504718895], slope=[1.0455754866700544, 1.0448062439554797], r-sq=[0.9994324534752056, 0.9988864678866899]\n",
      "intercept=[-0.2508790955845493, -0.24778037415020177], slope=[1.0487891667116465, 1.0481795186093341], r-sq=[0.9994594622753665, 0.9988999824624171]\n",
      "intercept=[-0.25139294688472014, -0.25025913471602224], slope=[1.0489174762846745, 1.048848417897836], r-sq=[0.9994856315705158, 0.9989322824249554]\n",
      "intercept=[-0.249918127074164, -0.25008703441248376], slope=[1.0485199405183645, 1.0488057114917515], r-sq=[0.9995111065897844, 0.9989791219709223]\n",
      "intercept=[-0.2490337118178664, -0.24975693838603233], slope=[1.0482823047825405, 1.0487188426475131], r-sq=[0.9995251944986786, 0.9990072611524698]\n",
      "intercept=[-0.24865752456381013, -0.24957936747706422], slope=[1.0481813003244456, 1.0486719098395347], r-sq=[0.9995309962735117, 0.9990191776484115]\n",
      "intercept=[-0.2485140275755681, -0.2495006318062088], slope=[1.0481427784532853, 1.048651064074636], r-sq=[0.9995332213850738, 0.999023800233915]\n",
      "intercept=[-0.24846191684014357, -0.2494678039452262], slope=[1.0481287879104642, 1.0486423630191486], r-sq=[0.9995340569561038, 0.9990255459586751]\n"
     ]
    }
   ],
   "source": [
    "# Put all agents into the economy\n",
    "KSEconomy_sim = CobbDouglasMarkovEconomy(agents = MyTypes, **KSEconomyDictionary) \n",
    "KSEconomy_sim.AggShkDstn = KSAggShkDstn # Agg shocks are the same as defined earlier\n",
    "\n",
    "for ThisType in MyTypes:\n",
    "    ThisType.getEconomyData(KSEconomy_sim) # Makes attributes of the economy, attributes of the agent\n",
    "\n",
    "KSEconomy_sim.makeAggShkHist() # Make a simulated prehistory of the economy\n",
    "KSEconomy_sim.solve()          # Solve macro problem by getting a fixed point dynamic rule"
   ]
  },
  {
   "cell_type": "code",
   "execution_count": 28,
   "metadata": {
    "code_folding": [
     0
    ]
   },
   "outputs": [
    {
     "name": "stdout",
     "output_type": "stream",
     "text": [
      "Aggregate capital to income ratio is 39.18827884598791\n"
     ]
    }
   ],
   "source": [
    "# Get the level of end-of-period assets a for all types of consumers\n",
    "aLvl_all = np.concatenate([KSEconomy_sim.aLvlNow[i] for i in range(len(MyTypes))])\n",
    "\n",
    "print('Aggregate capital to income ratio is ' + str(np.mean(aLvl_all)))"
   ]
  },
  {
   "cell_type": "code",
   "execution_count": 29,
   "metadata": {
    "code_folding": [
     0
    ]
   },
   "outputs": [
    {
     "data": {
      "image/png": "iVBORw0KGgoAAAANSUhEUgAAAUoAAAFNCAYAAABmLCa9AAAABHNCSVQICAgIfAhkiAAAAAlwSFlzAAALEgAACxIB0t1+/AAAADl0RVh0U29mdHdhcmUAbWF0cGxvdGxpYiB2ZXJzaW9uIDMuMC4zLCBodHRwOi8vbWF0cGxvdGxpYi5vcmcvnQurowAAIABJREFUeJzsnXlYlUX7xz/jipqGoplpLpClWb6K2PIrKxNccikVJLfeFoPMFn1T0fbdpVWtTOw1U3EBFHdTsEyztxSozEwtQM1dhIOiss/vjzmHEFnOczgbMJ/rOtdZnnlmbrabe2bu+d5CSolGo9FoSqeGqw3QaDQad0c7So1GoykH7Sg1Go2mHLSj1Gg0mnLQjlKj0WjKQTtKjUajKQftKDUajaYctKPUXIEQIlYI4V/kvacQQgohvIt85iuEiDLYr6cQIsHotWLt0s32RZmf5xW55i2ESDJiU0n3WmuLNX1pqgbaUWpKIhYIKPLeH4gzPxf9LLYigxR1vAYJklIGSSkDgASLU5NSJkspfWwZr7x7y6No3xXtS+N+aEepKYniTjEAmMHlzjPA3K4iGIpIS0JKGQ6kFY2AHTmei/rWuBjtKDVXIKVMBLyFEJ7mj7yllHGAb5Fm3lLKZAAhxGQhRIJ5Kuxp/izW/Ego0k8hQogZgK+5zWTzx55CiHnme2YYMDkKCCo6ZTZPf2OLPC4bz9zW8jqqhOm2dxFb5pn7vKxNkal6SX0XbRdSxA7/on3Z+PVqnI2UUj/044oHyvn4A55AlPmzWMAb5TDnmT/zBWLNr70tnxfpJ6RIW08goci1oq89AQl4mt+nl2JXuqVNkc8sywCF/aMiYP9i7Uoab3Jx28yv04u0jS3yvSjaR1IZfVv68rV8/yztzNet+nr1wz0etWxzr5pqgGWd0pN/1iKLOgzLZ8FAkyIbO95QuGbnz+XT9fJIllKazK/TDNznDSSXYP88IUQ0ylEXvw5gklLOLKXPouNHoRxevAGbLIQCK4q8tyxrxGH716txMnrqrSkNyx900bXIOPP74uuTYVJtrgRJKbsJIXxRziUemIf1mMpvUiIBFNtYkmqpwOKkS9vBdpVzamJ+tvXr1TgZ7Sg1JWKOwDyBJpZoTJrXLs2fWf7IV6CiJqAwkvQDVhRpXyolrV8aQQgRiFovjS72ubdUu89hQHyRtdOi45XlqJoUeR3KP/8Yit5/2ddWytcSRZHvDxAIRJYxrsYN0VNvTVkkcmXUlUaRaa6UMtGyUWH+KBaIBmKFEAEoZ1Ra5BYHbBVCxANhBuyaL4QA5bSSpZTdSmjjL4QIMr9OllKahBBGxks2b+L4AXFmp48QItn8tSaaH2V+LVLKOHPOqSWqDTPbUqF/EBrnIswLyRqNRqMpBT311mg0mnLQjlKj0WjKwWGOUgjhX2TdqqTrgeY2k0tro9FoNO6AwxylOT2jRMw7lZY2JiuPn2k0Go1LcNXUuzv/7Jwmc/nROI1Go3ErXJUeVDw1wqt4AyFECOr4Gw0aNOjWoUMHZ9il0WgqE4mJ5NSQHPCCay5A8wvmz4UA3/Ljr4SEhFQpZbPy2rnKUZq4PKH3CqRShQkH8PPzk/Hxtpwe02g0VZnTyb9x+9y7qFfrPGsXQldZHwYPhvffh2uvLfd+IcRha8ZxlaPczT9RpTcV1DXUaDTVj4ysDO5b92+O173I1kXQ5UxNkFnQqJFVTtIIjtz1DgT8LBs35s9iAczHzbwtmzhlbfxoNBpNcbLzsukfMYD9aXuZEXUjd/8N4qOP4Kmn4ORJu4/nsIjS7Ayji30WUOR1aaotGo1GUyZ1atZBHr4HufI5Bt6wA/4+BGPGQL16Dhmv0p71zs3N5ejRo2RlZbnalGqLh4cHrVq1onbt2q42RVNNyC/I59j5Y/y9tzU/vvMOjz0i8fkuDO6/32FOEiqxozx69CgNGzakbdu2mAUSNE5ESsnZs2c5evQo7dq1c7U5mmrC1K1T+fLnhdRfuJc2ba5hzrj9sDAFJk1y6LiV9ghjVlYWXl5e2km6CCEEXl5eOqLXOJUxvmNodyyMoweuYfFiaLBtg7rQv79Dx620jhLQTtLF6O+/xllsO7QNKSW/b7+R3bNfYMoUuOsuYMMGuPVWaN3aoeNXakep0WiqPnN3z6XnVz2Zs30RISEqj/y11wCTCb7/3uHRJFTiNUp3IDQ0lOTk5MLXgYGBl11LS0ujSZMm+Pj4EBISQrt27fD3/+dY+4wZM/D2trW0tUZT9YnYE8G4jeMYeONANs4cQWYmLFkCdeoAq7dAXp52lO5MdHQ0Pj4+zJunSsKYTP9UFQgICCAsLOwyp2gymfD29iYqSpd/1misYd2Bdfx79b+5r+19+KdH8vzG2syeDR07mhts2ACNG8MddzjcFj31thFPT09iY2MLI0pPT3XQyPK+qJPUaDTG2HZoG0FRQfi28OW9bmuYMtGD3r1h3Dhzg4IC2LQJ+vWDWo6P96pMRHnfffdd8dmwYcN4+umnuXjxIg888MAV1x999FEeffRRUlNTL5s2A2zbtq3M8fz9/TGZTAQFBWEymYiKisLX15fk5ORSp9PJycmEhqo6Uz4+PkyerKU4NZri7D62m4HLBuLTxIe1wzYx0L8h9erBl19CDUtot3s3nDnjlGk3VCFH6QoCAwMJDAwkOTmZoKAgEhIS8Pb2Lowqi+Pt7V04VddoNFey78w++kb0pVn9ZmwZtYXP3vciPh6iouC664o0XL9eec2+fZ1iV5VxlGVFgPXr1y/zetOmTcuNIItTNHJs0uQfISTLZ3FxcXr6rdEYQErJ42sep07NOsSOjuXI7y155x145BEoNuFT65N33glNyhQhsxtVxlE6G5PJREBAAJ6eniQnJzN//vzCa7GxsYSGhhZGj97e3kydOtVVpmo0lQIhBCsCV5CZk0nzOj70GQ3XXw+zZxdrePw4/PwzTJvmNNu0o7QRX19fYmNLV4craYqdkJBQQkuNpnqTdimN8IRwJt81mTaebQAICYHkZNi2Da6+utgNGzeqZyetT4Le9dZoNC5m+d7lvLbtNfae3gvA2rUwf746vn3PPSXcsH69CjVvucVpNuqIUqPRuJSxfmPx9/bnRq8bOXVKqaX961/w5pslNM7Ohrg4GD1alXtwEjqi1Gg0TievII+QdSHsObUHIQQ3et2IlMpJnjsHERFQt24JN373HVy4AAMGONVe7Sg1Go1TKZAFPLH2CeYnzmfnkZ2Fn8+fr2bV06dDp06l3LxhA3h4QM+ezjHWjHaUGo3GaUgpmfD1BBb9uog373uTsd3HAvDnnzBhAvTqBc89V+rNypPefz/Ur+88o9GOUqPROJE3vnuD2btmM+GOCbx8z8uA0rUYPVoJXSxcWOT0TXEOHFBb4U7c7bagN3M0Go1T+PjHj3njuzd4vMvjfND7g0I903fegZ9+gmXLoFWrMjrY4ByR3pLQEWUFaNy4MWFhYQQFBREUFFTq0UVrSExMJCwszI7WqdND1vTZrVu3y+4JCCisAUdoaCgBAQEEBAQQHR1d0u0aTbl8+fOXTNg8gaEdhxI+MLzQSe7aBW+9BSNGwMMPl9PJhg0qJahNG8cbXAwdUVYAb29vZsyYAfwjeFFWErq7Y/kaLFJwZUnJaTTWsuqPVYxZN4bePr2JGBJBzRo1AUhPV87xuuvg00/L6SQjA3bsgBdecLzBJaAjSjtgMpmYN29eoTIQUBhlhoeHk5iYWKhRWTR6Cw0NJSgoqPC+uLg4QkNDC9sUvy88PLzwHvjHsVnGKf7ZkSNHCseKi4sr09FZlJCioqIKJeNKk5LTaIxwIPUAd7S6g1XDVlG3lsr5kRIeewz+/htWrIByf7W2OE+ktySqREQ5fjz88ot9++zSBT7+uOw2FqeUnJyMp6dn4XnumTNnEhwcTGBgIKGhofj5+QFK0TwsLIy4uDiSk5Pp1q0bISEhgHKKTZo0Yd68eYVtLGIblvssDtkyNS6qRmRRUQflFBMSEkhLSwMgPDycpKSkUkU6LE4SIC0trdAhliYlp9FYQ15BHrVq1GJqj6m88H8vUKdmncJrH3wAa9bAhx8qbYtysYj0WtXY/lQJR+kqijoqk8lEr169SEhIICkpiaSkJHbv3l3odCyqQl5eXoA69100Ai2pTfHPLK89PT0xmUx4enqSmJhIfHz8Zf34+/vj6elJWloa0dHRpKWlkZ6eXurXkZaWVuhYLXJxFkqSktNoymPPqT0MWTGE5YHL8bvO7zInuXMnTJkCQ4aoIKdcLCK9ffs6RaS3JKqEoywv8nMGFucFanOkSZMmhWLAiYmJV7T38fEhPj6+QhFaeHg4JpOJkJCQy0Q4ik6RfX19mTp16mVqRsXx9vbG09MTT09PgoODmTlzJpMnTy5VSk6jKY+GdRrSqlErmtVvdtnnZ85AcDC0bQsLFlh5CjE+Hk6fLnPaPWXKFLy9vQtnVfZGr1FWAMuusmVn2OKIQkJCCqXWLFPa4kyePJmEhITCtUxb8Pb2ZsWKFUwrQ27K29sbX19ffHx8rNq1njx5cuG6pEVKLigoiF69el0mJafRlMTZi2cpkAW0a9yObY9uK1QDAsjPh5EjITUVoqNLUAUqDStEehcsWMDu3bsraH0ZSCnd/tGtWzdZnH379l3xmcb56J+DxsLpzNOywycd5LgN40q8/vrrUoKU4eEGO/b1lfKuu0q9fP78eQnId955x2DHUgLx0gofpCNKjUZTYTKyMugb0ZdDpkMM6zTsiuuxsfDGG+oEzpgxBjo+cQISE8ucdh8+fBiAdu3aGTXbaqrEGqVGo3Edl3IvMWj5IPac2sOah9dwT5vLRSSPHVNT7o4dYe5cg+poVoj0pqSkANpRajQaNyUnP4fAqEB2HN7B0qFLeaD95dVOc3PV5s3Fi2pdskEDgwOsX6/ONd56a6lNMjMz8fLycqij1FNvjUZjE/kF+fx79b/Z+OdG5vafy8O3XHkG8aWXVDpQeLiKKA2Rna3m7AMGlBmGPvzww6SmptK8eXODA1iPdpQajcYwUkrGbRzH8r3Lmd5rOqF+oVe0WbsW3nsPnnpKneU2zPbtSqTXRadxiqIdpUajMcz7P7zPvIR5hN0VRtjdVwqvpKTAv/8Nvr7w0Uc2DmIR6b3//jKbjR49munTp9s4iHXoNUqNRmOYEbeOICc/hxd7vHjFtawsCApS57mjopSvM4xFpLdnz3JFetetW8fVVidl2oZ2lBXAcgTR09OzUEXIQnh4eKGSUFxcXOE569DQ0FLPXGs07s62Q9vo0boHLRu15KV7XiqxzX/+AwkJsHo1mA92GefgQUhKUp2VQXp6OhkZGQ7dyAGqWcL58eNS3nOPlCdOGL+3GAkJCTIpKUlKKWVgYKBMSEgota23t3eFx3NXdMJ59eG3U79J8bqQM76fUWqbiAiVVD5xYgUH++AD1dGhQ2U2S0xMlIBcuXKlTcOgE85L4K234PvvS6mDaQxfX1+8vb0xmUwkJydbfWbbosQDSmUoMTGxUCw3NDQUHx+fQlmzolJtcXFxhZJsJZ0d12gczS3X3MLSoUt59rZnS7z+xx8QEgJ33w3vvlvBwTZsUBXGyhHpteRQtm3btoIDlk3VmHqXp7O2Y4dSILEwd6561KgBPXqUfI8VOmsWVXIjU+nQ0FDCw8MLz1QXFZ+YN28e0dHRzJs3Dy8vr8uk2hISEpg6daqWOdM4nR2Hd1Cvdj38rvMrMQUI1OZ0UJBaTly+HGrXrsCA586pHe9ypt0ANWvWpEuXLg6felePiPK22+Caa/6pWlSjhnp/++0V6tbX1/eydUhr8Pf3Z/fu3VeUXCh6PTExkaSkJGJjYwkLC8PT05OwsDDCwsIICAioUMkJjcYICccT6L+0P+M2jkPNVK9ESnj6adi3T9XjbtmygoNaRHqtqN394IMP8vPPP9O4ceMKDlo2VSOitEZnbexYlfXq4QE5OTB0KHz2mc1DJiYmFkZ3Xl5ehpxX9+7dC8V4ixMXF4e3t/cVUm0AsbGxxMXFMW/evCs2jzQae7M/dT99I/rSpF4TVg5bWVjnpjj//S8sWgSvvQYl/O83jotFekuiajhKazh1SmW+hoQoh3niRIW68/b2JjQ0tFBF3FJnxhpCQkIICgoq1HoEiI+PJzQ0lPj4eLZu3Yqnp2dhDZ60tDS6d+/O7t27MZlM2klqHM5h02ECFgdQU9QkdnQsrRqVXB7xl1/gmWfA3x9eecUOAxcUqPPdffpYJdLbs2dPbr/9dp1HaTdWrfrndbmVjMrH09OzVCHc4iQlJV323qIWXhQ/P78r+rO2f43GnpzKPIX/Yn8yczL57tHvaO/VvsR2GRkQGAheXmrKXbOmHQZPSChXpNeClJJdu3bRtWtXOwxcNtXHUboJ0dHRxMbGaieocUvSL6XTe0lvjp8/TtzoODo371xiOynh8cfh0CHYtk0t+dsFK0R6LZw5c4aLFy86PocS7SidjqUGTVGK1t7RaFzFhZwL9F/an/2p+1k/fD13Xl/6GuGsWWqS9t57Kh3IbmzYAHfcAU2bltvUWalBUF12vTUaTbls+msTu47tYtnQZQT4lL4r8913MHEiPPignctsnzihpt5WimA4Q4fSgo4oNRoNAIE3B7L/mf3c0OSGUtv8/bfKl7zhBrXTbUiEtzw2bVLPVjpKLy8vBg0aVLkjSiFEoBDCXwgxuZzrjimbptFoyqVAFvD8pufZcXgHQJlOMitLlZjNylLnuBs1srMxFpHeziWvixYnICCANWvWcNVVV9nZkCtxiKMUQgQCSCnjAJMQwr/YdX8g2Xw9WQihj5toNC7AlGViS/IWth3aVmY7KVUqcnw8LF4MHTrY2RCLSG///laHqfn5+XY2onQcFVF2BywZ2MlAcUcYD0SZHaS3lPKKw8tCiBAhRLwQIv7MmTMOMlOjqb5IKWlSrwm7xuzi5XteLrPt3LmwcCG8+qpam7Q7O3ZAZqYhkd6bb76Zp556ygHGXImjHKVnsfdeRd9IKU3APCAK8CmpAylluJTST0rp16xZs5KauAUzZ84szIlMTEzEx8enUMzCIn5RlMaNGxfWAg8KCtLHETUuYfZPsxmxSmlKNqzbsNRTN6B82PPPqxOFr73mIIM2bIC6dcsV6bWQn59PSkoKnp7FXY1jcNRmjgloUtpF89Q8Tko5UwgxQwgRKKWMdpAtDsNkMnH27NnLPgsMDCzz5Iy3t3fhdZPJRK9evUhISHConRpNURb9uojnv36ehzo8RA1Rdqx09KhKKm/XTk25azgqtFq/XjlJK6uPnThxgtzcXKfseIPjIsrd/BNVegOxxa4XnW5Powyn6s5YIsOiJCcnExYWZpUUmuWYYnh4OHC5rFrR95Y2ycnJl0WixduX1IdGU5Q1+9fw+JrHub/d/SwbuoxaNUqPlbKzlSTCxYtq88ZhwdvBg/DXX4am3c5MDQIHRZRSymghxGTLJo550wYhRKyUMgAIN+92J6OcZoX/qu9beF+5bQbcOICJ/zexsP2jXR7l0S6PknoxlcDIy5PAtz26rcy+EhMT8fT0vOy8tmUaMHXqVHr16kVUVNRl10vC29ubqKgoZs6ceZmsWnR0NAEBAYXnwkNCQkhOTiYuLo6EhATCw8Mvaw9c0YdGU5RvUr5hWPQwul3XjdXBq/GoVXqNBilh3DjYtQtWroSbb3agYRs2qGcbHKUzUoPAgXmUUsqZJXwWYH42AZU65LHIn1mEdMPDwwkJCSkUxwgODiYuLo6QkLKzn5KTk/Hx8SEpKYmkpCR2795d6IBjY2NJTEy8zNn6+/vj6el5RXugxM80GoCfjv7EoGWDuNHrRjaN3ETDug3LbB8erlSBXnpJpQQ5FItIrwGn1759e8aNG0ebcoR97YY1MuiuftitFIQDSE9Pl4GBgVJKeVk5iJCQEBkbG3tFe19f3yvep6eny3nz5smoqKjCzxMSEuTkyZPljBkzZHp6upRSyqSkJDl58mQppbyifWmfORp3+TloSue3U7/JxtMbS+9Z3vL4uePltv/+eylr15ayXz8p8/IcbNyBA1IKIeXTTzt4oJLBylIQ+mSOHfH09CzcAff29i5R+dyyhmkymUhLS2P+/Pl4enoSEhJymaza1KlTiY6Oxtvbm7NnzzJ16tTL+inePioqqsTPNNWb5PRkei/uTb3a9YgbHUeLhi3KbH/8uNq8ad3ajopAZfHss2qef+yYodtOnjyJl5cXtSskpW4Aa7ypqx/uHFE6isDAwMLiZQkJCTIkJMTFFpVMVf85VHZOnj8pe33VS+49tbfctllZUt55p5QNGkj5228ONszDQxUPK/7w8LDq9tatW8vRo0dX2Ax0RFm5CQ0NZcaMGXh6emIymfTmjMYQpiwTDWo3oPlVzYl7xLoyJc8/D//7n6rFfcstDjYwOVnVxFm+XL2vXx8GD4b33y/31tzcXI4ePeq0jRzQohhui7+/v67/rbGJ3Pxcei/uTRvPNkQFWbf8Mn8+zJsHU6aoqbfDadFCVSQDVYksK0sdHr/22nJvPXLkCAUFBU5LDQLtKDWaKkftmrV5vOvjtGxoXZWvH39U5Rx694a333awcUX5/Xe1CLp9u8pmt7I8y6FDhwDn5VBCJXeUUsoyj15pHIsspSqfxjXk5ueyP3U/tza/laf8rDsDfeKESv9p1QqWLXPC5o0FKVWRvwEDlFDvHXdYfauzcyihEgv3enh4cPbsWf3H6iKklJw9exYPj9KTljXOo0AW8Pjax7njv3dw9NxRq+7JyVHakhkZEBMDTZx5Pi4+Xp2PtCFJ87bbbmPatGm0alVywTNHUGkjylatWnH06FG0spDr8PDwcOovq6ZkpJQ8t+k5luxZwts93y61YmJxJkyAnTvVfoqVEpD2IyZGha9W1O4uTufOnensZIMrraOsXbu2U9coNBp35ZVvX+HT3Z8y8c6JvNjjRavuWbBAlbWfNAmCgx1sYEmsWgX33WdTGPvzzz/TokULrrVi48deVNqpt0ajgQ9++IB3drzDmK5jmBkw06o1+127lAivvz+8+64TjCzOH3/AgQMqHcgGHnjgAV566SU7G1U22lFqNJWU/yb+l4mxEwm6OYjPB3xulZM8dUotC153nZpy13LFnDImRj0/9JDhWy9dusTJkyedPpustFNvjaY6E70vmpD1IfS9oS9LhiyhZo3yt6stmzdpafDDD+DlVe4tjiEmBm6/HVpal75UFFekBoGOKDWaSsexc8cYtWoU/3f9/7Fy2Erq1KxT7j0W2bQdO5QqUJcuTjC0JI4cUTveNk67LY7SmalBoCNKjabS0bJRS1YEruDetvdSv3Z9q+6ZMwe++ELJpg0f7mADy2L1avVso6N0tmCvBVEZ8hD9/PxkfHy8q83QaFzKLyd/4ezFs/Ty7mXovi1boF8/GDRIifA6rJyDNfTsCWfOwN69Nt2ekpLCDz/8wPDhw6lhhy9ECJEgpfQrr52OKDWaSsKk2EkcNh3m96d/p3ZN6+TFDhyAYcOUyIVDa95Yw5kz6rjii9alMJVEu3btXJIWqB2lRlNJWBG4grRLaVY7yfR0FUXWqQNr18JVVznYwPJYtw4KCmyedgNs3LiRNm3a0KlTJzsaVj56M0ejcWNOXzjN+K/Hk5WXRZN6TbihyQ1W3ZeXpxLJU1JUbrezKiaUSUyMMqRrV5u7GD16NJ988okdjbIO7Sg1GjclIyuDvkv6Ep4Qzh9n/jB078SJEBsLc+fC3Xc7yEAjnD+vDBo8GGwUsjl37hxpaWnuP/UWQlxWnVxK+Y19zdFoNAAXcy8yYNkA9p7ey9rha+nawvoo7IsvYNYsGD8ennjCgUYaYdMmVf+2AtNuV+VQggFHKYTYDcQBaeaPJKAdpUZjZ3LycxgaOZSdR3ayPHA5fW/oa/W927fD009Dnz7w3nsONNIoMTHQrBncdZfNXbhCXs2CkYgyQUo5tfxmGo3GVvIL8hkdM5qv//qa+QPnM6zTMKvvTUmBoUPB29uFxxNLIjtblaQNDq6Q4KWrcijBCkcphJiOih79hBCbgWTLNSnlWAfaptFUK6SUjN0wlsjfI3kv4D3G+I6x+t7z59UOd16e2lx2q7LuW7cqAysw7Qa1kdOtWze8XHD20pr/OSvMz5GONESjqc5IKQmLC2N+4nxe6vESE/9votX3FhTAqFFKlGfTJmjf3oGG2kJMDDRsCL2MJcoXx8vLix49etjJKGOU6yillD8DCCEaSSnPWT4XQrR1nFkaTfUiKy+LbYe2Ma77ON7q+Zahe19+WeVJzpkDAQEOMtBW8vNhzRro3x/q1q1QV1988QU33XSTS5ylkfSgGeW812g0NiClpF7tenz772+Z3W+2oTpQEREwbRqEhCjRC7fjhx/UiZwKTrullEyYMIHo6Gg7GWaMch2lEKKdECISCBZCbBZCbBFCbAEaO948jaZqE7Engn4R/biQc4EGdRpQQ1gfu+zapdJ/7r1XRZNuWWdv1SoVSfbrV6Fuzp49S2ZmpsuqGlgz9U4BhgkhJkkp3SnhQKOp9OQW5JIv8w05SFB1uR58UAnwRkerY4puh5RqfdLfX61RVgBX7niDsV1vIYSYVvSaThfSaGzDEkE+2uVRHvnXI4Yc5cWLShw8M1Mddmna1IGGVoRffoHDh+HVVyvclds7Sv7Z9dZoNHYg/ng8D0Q8QMSQCAJ8Agw5SSnh8cchMVHtkdxyiwMNrSirVim5ooEDK9yVK5PNwcCut0ajqTj7zuyj75K+NKzbkJub3Wz4/nfegRUrYPp0u/gfxxITAz16qBM5FeSFF14gODiYRo0a2cEw41j9r0wI8aQQ4i8hxJ9CiHjzkUaNRmMlKekpBCwOoHbN2sSNjqNlI2M1Y2Ji4JVXVM7k5MkOMtJe/Pkn/P67qmRmB2rVquWyaBKMpQf5SylvAGYCvYCtjjFJo6l6nDh/goDFAVzKvcSWUVvwaeJj6P5fflEO8vbbYf58N93hLkoFKi2WxOuvv87atWvt0pctGHGU6ebneCAE5Sw1Gk05pF1Ko/eS3pzMPMmmkZu4tfmthu4/eVLtcDdurPyPh4eDDLUnq1ZBt27QunWFuyooKGBmQqXgAAAgAElEQVTatGl8//33djDMNgwnnJvXLE1AmEMs0miqEJk5mTwQ8QAHzx5kzcNruL3V7Ybuv3hRneFOTVWnb1q0cJCh9uTYMfjppwonmVs4efIkOTk5Lp16G9EX6SWE8APSpZRThRAr0DJrGk2pSCkJjAwk/ng80cOiDRcFKyiARx5R1V1jYsDX10GG2ps1a9SzndYnXZ0aBMYiygAp5VOAZXUkvazGGk11RwjBGN8xLHhwAQ91ML5WN3Wqqpr4wQdq6l1pWLUKbroJOna0S3fu4CiNRJRCCDEEuNr8rNFoSqBAFvDryV/p2qIrgTcH2tTH/PkwcyaMHauUyisNaWmwbRtMmmS3Ls+cOUONGjVo48LCP1ZHlFLKYYAPKqJsYo4uNRpNMT7+8WNu++I29p62rXZ1XNw/KuWzZ1eCHe6irF+vFIPsNO0GmDBhApcuXaJevXp269MoRkpBTANW6PPeGk3ZjPEdQ71a9ejUzHhJ1X37IDAQOnSAyEg3Uim3lpgYaNUK/Pzs2m0dFx9mN7JGGQkECCFWmB/Wyy9rNNWA1ftXczH3Io3qNmJs97GG5NIATp9Wso0eHiowc9EhFNu5cAG+/lrlTtoxDB4zZgyLFi2yW3+2YGTq/TMQjnKY6YC7SYRqNC7jy5+/ZPCKwczcOdOm+y9dUhs2p06pUg5uUYfbKJs3Q1aW3dKCAPLy8li4cCEHDhywW5+2YGTqHQ/sBqL0+qRG8w+r/ljFmHVjCPAOYOrdxgW1Cgrg0Ufhxx/VLnf37va30SnExECTJnDPPXbr8ujRo+Tn57t0xxuMTb2DgEQgSAgxTU+9NRqITYpl+Mrh3N7ydmKCY6hby3i5g1dfVeuRM2bYdQ/EueTkqFB40CC7Lqy6Q2oQGJt6p6AqMGagdr+7OcoojaYy8L+//8dDKx6iQ9MObBixgQZ1GhjuY+FCpQg0ZoxdM2qcz7ZtkJFh12k3wKFDhwDXyatZMDL13gJsQe18lyu9JoQIRB119JVSXrFwI4TwBbwBpJSuKYSh0djInlN7eGDpA1zX8Do2j9pM43rGK6Ns26Zq3fj7w2efVbI0oOLExECDBnavbpabm8t1111HazucGa8IQkpp/06Vk0RKGS2ECAGSpZRxxdrMk1KGCiEmA9FSyuSS+gLw8/OT8fHxdrdTo7GFv9L+4u4Fd1OrRi12Pr6TNp7Gd14OHIA771Rnt3fudLM63EYpKICWLeHuuyEqytXWGEIIkSClLDeXyVihDuvpjpqmY36+7JSq2XkmCCG8pZQzy3KSGo278dq218iX+cSOjrXJSaamqjSgWrVUGlCldpKgdqFOnrT7tNudsKYK4/029Fv8R+9V7L2P+ZEmhJgnhLjiV0UIEWIWCI4/c+aMDSZoNI5h/sD5fPfod3RsZvwsc3a2SjM8elRpR7h4j8I+xMRA7drK+9uZPn36MGfOHLv3axRrIsogACHERAP9moAm5bRJklKagASUvuVlSCnDpZR+Ukq/ZnaQktdoKsK57HM8s/EZzmWfo37t+jaVcbDUu9m5ExYtUlPvSo+l0mKvXnD11XbtOjs7m9jYWNLS0uzary1Y4ygTzRs5Lxat6y2E2FzGPbv5J6r0BmJLuG7BE+VYNRq35aejP7Hg5wUkHE+wuY833oClS9Uu97BhdjTOlfz2GyQlOWTaffjwYaSULk8NAuuKi80H5gshnjS/LhfzJs5kIYS/+X0cgBAiVkoZUML18Ap8DRqNwwnwCSDl+RSaX9XcpvuXLFGO8tFHlXxalSEmRm3XO0AHzl1yKMFAepCUcr45ybwbatr8fjntr0gJklIGlHA9rng7jcYdyC/I54m1T9C/fX+COgXZ7CR37IAnnoD77oN58yp5GlBxYmLg//4Pmtv2vSkLd3KURqowzgXSUMXFMswK5xpNlURKyTMbn+GrX78iOd32pIw//1SbN23bquOJLhbBsS/JyfDrrw47TtSwYUPuvPNOrrvuOof0bwQj6UFNpJSrpJQp5im48QxbjaaS8NI3L/F5wueE3RVG2N22lYc6e1ZtBAsBGzeqY9BVCkulRQelBY0cOZIffviBGjUclcVoPUYVzu9HVWEMQG/AaKooM3fOZNr30wjtFsq0XtNs6uPSJRg4EI4cUUK8Psaq01YOYmLgX/+qIjlOZWNU4bwb8AXQzvxeo6lShCeEExYXxsO3PMynD3xqWFMSlMD3iBEqDzsiQh1YqXL8+qvKc7LzkcWidOzYkXfffddh/RvBkMyHVjfXVGVW7F3BU+ufon/7/ix6aBE1a9Q03IeU8PzzsHo1zJoFQ4c6wFB34Lnn1PORIw7pPjMzk/3797vFtBscd4RRo6lUbPxzI6NiRtGjTQ+igqKoXbO2Tf3MnAmffgoTJ/7jS6oU9eqpRdft29X7yEj13s71bNxFNciCdpQaDSoV6PaWt7Nu+Drq1bbtjz4iAqZMgYcfVtqSVZLk5MvD5Pr1YeRIMKfy2At3Sg0Cg1NvjaaqkZmTyVV1rmLgTQMZcOMAm9YkAbZuhcceU7mSCxeCm8wY7U+LFkrVA1SuU1aWKu5z7bV2HcbdHGVV/XFqNOXyV9pftJ/TnhV7VUqwrU5yzx6VSnjTTWojuK5xkfPKxb59yjn+9BM89ZRSDrIzbdu2JTg4GHfReTAi3DsG8APSpZRThRArpJTBjjNNo3EsLa5qwf3t7se3hW/5jUvhyBHo1w8aNlS5kpVeMq08UlMhLQ0mT4YuXdSCrAMYNGgQgwYNckjftmAkogwoVlQs3d7GaDTO4PSF05zPPk+DOg2IGBJBe6/2NvWTnq6cZGYmbNoE119vZ0PdkZgYlf/kYFWP7Oxsh/ZvFCOOUgghhgCe5meNptKRfimd3ot78+DyB6mIur9FV/LPP1Uq0K232tFIdyYyEtq3V4nmDkJKSfPmzZkyZYrDxjCKEUcZhhLbFajjjLpkraZScSHnAv2X9mffmX1MvXuqzWuSBQXwyCMqQ+arr6BnTzsb6q6cOQPffKOiSQcqe5hMJjIyMrjmmmscNoZRjOx6TweelFKec5QxGo2jyM7LZkjkEH469hORgZEE+Nh+omTSJBVYzZwJw4fb0Uh3Z9Uq9V/CwdNuy463u+RQgjFHaULVuYlDlayVUsqqpKynqaLkFeQxctVItiRt4b+D/svQm20/LvPxx/Dhh/DMMyqpvFoRGam29h28zuBuqUFgPKKcDti/bKNG4yCklISuC2XlHyv5sPeHPN71cZv7ioqC//xHieV8/HEV05Usj1OnVH3dl15y+Bde2R2lP2qdUmKOKFHVFjUat0RKycQtE1nwywJeuecVJtw5wea+tm+HUaOURm1EBNQ0fgy8cmOZdgcFOXyobt26MWnSJDzdKNfKkKOUUt4ghHgSiAT0tFvj1izZs4QPf/yQZ297ljfue8PmfvbtU5UO2rVTlRPtfKy5chAZCR06wC23OHyonj170tPNdsiMOEpL3mQ8qmpiL/ubo9HYj6BOQWRkZ/B096dt3uE+flzlSnp4wNdfg1fxwsvVgZMn4bvv4JVXnLLekJKSQosWLfDw8HD4WNZiJD1oBoCU8mfUxo77JDlpNEXYcHADaZfS8KjlwTO3PUMNYdtJ3XPnlJNMS4MNG1Q5h2rJypVKP84JpSOllHTq1ImXXnrJ4WMZwYhwb4oQ4n6zynkSelNH44acuXCGYdHDePmblyvUT06OOr+9bx9ER4Ov7accKz9RUXDzzdCpk8OHOn36NJcuXXKrjRwwdtZ7N6pioqUauQS+cYRRGo2tNGvQjC2jttC5eWeb+5BSVU3cuhW+/BL69LGjgZWNEyfUTtZrrzllOHfMoQRja5QJOm9S4678dPQn/kr7i5GdR3JX67sq1FdYmKrD/eabqg53tcYy7XbCbje4Z2oQWOEohRCW3Ek/IcRmoLB2p5RyrANt02isYu/pvfSL6IdXfS+G3jwUj1q2bwK89556jBsHL1ds9l41iIxUO9033+yU4dxN2dyCNRGlpX53pCMN0WhsISktid6Le+NRy4Mto7ZUyEl++aVSDwsOhtmzq1lCeUkcOwbffw9v2J5aZZQ+ffrQqFEjGjRo4LQxraFcR2ne5UYI0UVK+YsQoh0qPWhF2XdqNI7l+PnjBCwOIDs/m+2PbqddY9una2vXwpgxqqjgokVVWKHcCE6edgP4+vri64Y7Z0Z+HULNz5+jNnWqalUQTSXg7MWzBCwO4MzFM2wauYlO19i+I7t9u8p88fNTB1Dq1LGjoZWZyEh1rrtDB6cNuXPnTk46QDG9ohhxlF5CiC6AkFJuRR1j1Giczvns8/SL6EdSWhJrH17LbS1vs7mvX3+FgQPVqZsNG+Cqq+xoaGXm6FFVt9sJuZMW8vPz6dmzJ7NmzXLamNZiZNd7HvAUatoNsNv+5mg0ZZOVl8WDyx8k8UQiq4JX0bOd7UfdkpJU6k+jRrB5MzRtakdDKzvR0erZidPu48ePk5ub63Y73mDAUZqjyK1F3r/nEIs0mjLYe3ovu4/vZuFDCxl0k+01VU6ehN69ITcXvv0WWre2o5FVgchIpWJ+001OG9JdU4NAl6vVVDL8rvMj6bkkrmlgu/q1yQR9+yrlsK1boWNHOxpYFfj7b/jf/+Cdd5w6rLsmm4MuV6upBEgpeX7T88zdPRegQk7y0iWlBLRvn9q4uf12e1lZhXDBtBuUoxRC0NoNw3sdUWrcntyCXJJNydSpWbHt6Lw8ePhh2LEDli5VU29NCURGQteuqoiYExk9ejRdu3alrhsWRtd1vTVuTW5+LnVq1iEmOIaawna1XCkhJETlS86ZoxympgQOH4Yff4Rp05w+tI+PDz4+Pk4f1xp0XW+N2/LfxP9y2xe3cfbiWWrVqGWzpiTAlCnq5M2rr6p6N5pScNG0G2DFihX88ccfTh/XGnRdb41bEvV7FCHrQ2jeoDkN6zasUF/vv68qJo4dC6+/bh/7qiyRkdCtGzg5ssvJyWH48OEsX77cqeNaixE9ymHout4aJ/D1X18zctVI7mx1JyuHrazQ2uTChaq87LBhaspd7c9vl8WhQ7Brl0uiySNHjiCldMvUIDC2RtlF505qHM3OIzsZsmIIna7pxPoR62lQx3ZxhHXr1Pltf391frvaFQQzSlSUenaBo3RX1SALhtYohRBbhBBzzUcZNRq78svJX+i/tD/XX309m0dtxtPD9ip8O3aoKNLXV6UBueFGqvsRGakOvHt7O31od042B2NT7/eklL2BmSin+afjzNJUNw6ePUifJX1oVLcRsaNjK5QraTm/3aYNbNwIDSu2xFk9SE6G+Hinnu0uSkpKCrVq1aJVq1YuGb88rHaUQohG5lK181D1vHVxMY1dOHH+BAGLA5BSEjs6ltZX255wnJysTt1cdRVs2aLPb1uNC3e7AV544QV+/PFHarrp+oiRhPMoYJ45qtRo7IZXfS96e/fm6e5Pc1NT288WW85v5+SoqbcbHvBwXyIj4bbbXFZq0svLCy83rgVcbkQphLBknv4MdBdCTLM8HGuapqqTkZXBmQtnqFOzDvMHzadri64295WWppzkiRNKLs1JlQuqBklJkJDgsmk3wPvvv8///vc/l41fHtZMvS0lIFaYXxd9aDQ2IaVkWPQw/Bf7k1eQV6G+zp9X9bcPHIA1a+COO+xkZHXBstsdGOiS4S9evMikSZP45hv3LepqdSkIIElKec7yuRCirYNs0lQDhBC83ONlTl04Ra0atksOXLoEgwapgGjVKpUKpDFIZKT679KmjUuGP3z4MOC+O95gLD2oeOkHXQpCY5j8gnzikuMA6NGmB4E32x7F5OSoIOi771Se5CDb5SmrL3/+CT//7NJptzvLq1mwZo2ynRAiEggWQmw2P7YAjcu5L1AI4S+EmFxOO+1wqwlSSsZuGEvA4gB2H6uYQH5+PowapdJ/Pv8cRoywk5HVDRdPu8H9cyjBuql3CjBMCDHJ2pM5QohA871xQghvIYS/lDKuhHb+gPOzWzUuYUrcFOYnzufFu1+ke8vuNvdTUABPPqn+xt9/X6kCaWwkMhLuvBOuv95lJhw6dAgPDw+uvfZal9lQHoYSzg302x1INr9OBq6oPymE8C7SRlPFmf79dGb+MJOn/Z7m7fvftrkfKWHChH+UgF54wY5GVjcOHFDZ+S6cdgPMmDGjULTXXTGScP6kEOIvIcSfQoh4IURZc6fiZ89KSpDyllKW6iiFECHmceLPnDljrZkaN2Tu7rlM3TqVEbeOYM4Dcyr0B/HaazB7Nowfr5WAKowbTLsBatSo4dbRJBjbzPGXUt6AOsLYiyKFxkrABDQp7WJpU/GiSCnDpZR+Ukq/Zs2aGTBT404s+20Z4zaOY+CNA1n44EJqCNurj7z3Hrz1FjzxBHz4oVYCqjBRUXDXXeDiY4PPPfccmzdvdqkN5WHkt9Yi1BuPKlnbq4y2u/knqvQGYotdTzNv9AQC3kKIK6bmmsrP+oPreWT1I9zb9l5WBK6gds3aNvc1bx5MngzBweq1dpIVZP9+2LPH5dPujIwM5syZw549e1xqR3kYcZTToTCv0gSEldZQShmNcoD+5vdxAEKIWPP7RPNnTbhymq6pAlzIucATa5+gy7VdWPvwWurVrmdzXxERSnR3wABYvFjLpdmFqCj132boUJeaURl2vMGKXW8hxHRAml8XfoyKFEtNpZdSzizhs4Bi78OBcOvN1VQWGtRpwKaRm2h9desKKZSvWQP//jfcd5/aoK1te1CqKUpkJNx9N7Rs6VIzKkMOJVgnirHC4VZoqgz7zuxj26FtPN39aXxbVGxFJTZWzQz9/JTDrGd7UKopyr59sHevknx3MRbBXnePKMudekspfzZPtxuX8NBoLuOz3Z/x1va3SL9UsdpzO3fCQw9Bhw5aU9LuuMm0G8BkMtGkSROaNCl179ctEFJK6xoKManIWx+gsbPK1fr5+cn4+HhnDKWpIHkFeRw7d4w2nrafG05MhJ49oXlzJZfWvLkdDdRAp07QrBls2+ZqSwAoKCigRg3bsyEqghAiQUrpV147owrnlsdT6GRxjZm0S2kERwdz7NwxatWoVSEn+ccf0KcPeHpCXJx2knZn2zY19e7Tx9WWcPbsWQCXOUkjGEk4/9xcL2euEOJzQOu0aMjMyaT/0v6s3r+aP9MqVh0kJUWp/9SsqZykFt51ABMnqucDB1xqRkZGBu3bt2f69OkutcNajOhbzSv6poj8mqaakp2XzUPLH2L3sd1EBUVxX9v7bO7r2DHo1QuyslTQ07693czUgNoJy8r65/1XX6mHh4fSqnMys2fPJj09nYCAgPIbuwFGpt6WTZ0kIEkI0chxZmncnbyCPEasGsHWlK0seHABgzsOtrmv1FQICIAzZ+Drr+HWW+1oqEZhKSZkoX59GDlShfFOJiMjgw8//JBBgwbRrVs3p49vC0bqekcCV6OSzQUqt9Ipmzka96JAFvDkuidZ9ccqZvWdxSP/esTmvtLS1HQ7JUU5ye62iwppyqJFCxW2g6rdm5UFjRqBC85Yz549G5PJxGuvveb0sW3FyNQ7TUrp2vNOGpcjpeQ/m//Dwl8W8sZ9b/Dc7c/Z3JfJpCLJ/fth7Vq49147Gqq5nLw8OHgQ2rWDmBgID1cFhpxuRh7z589n0KBB+PpWnpPLRhxlghBiIkV2u6WUq+xvksadefO7N5n10yzG3z6eV+55xeZ+MjLUxuvevervtreu7elYvvkGsrOVssi//gWffuoSM2rVqkViYiIXLlxwyfi2YsRRhgJxqGm3phoipSTFlMJjXR7jgz4f2CyXZikGlpio6tw88ICdDdVcSUQEXH019O/vMhNycnKoXbs2TZs2pWklK7huxFHGSSmnOMwSjVuTk59DnZp1WPDgAqSUNsulXbig/lZ37VLHjQcOtLOhmiu5eFH9RwoOVrvcLmLatGmsX7+e7du3U6+SnUc18tvua66XY8mlnOswqzRuxer9q7l17q38nfE3NUQNatawTb7n4kWlALRzJyxdCkOG2NlQTcmsXQuZmarIkIswmUx89NFHtGrVqtI5STAWUZYqq6ap2rS4qgXtm7SnST3bz+NeugQPPqgqJi5e7HIZxOrFkiVKnPeee1xmwqxZs8jIyODVV191mQ0VwUhEqUUxqhmnMk8BcHur21k/Yj0N6jSwqZ+sLBU9bt2qat2MHGlPKzVlYklOHTECXHRU0BJNPvTQQ3Tt2tUlNlQUI9+5bkUew1CbO5oqyp5Te+jwaQc+3VWx3VFL7e2vv4b585W2pMaJREb+U9vXRYSHh5ORkVGp8iaLY/XUu3gVRiHENPubo3EH/kr7i96Le9OgdgP632j7Lmlurto/2LAB5s5VtW40TmbJEnXUyYXHnZ5//nluueUWunTp4jIbKoqRkzmfY1Y6N+MHTLW7RRqXcvTcUfwX+ZNXkMe3//6Wtp5tbeonL0/N9lavVvqwTz1lXzs1VvDXX/DjjzBjhstMkFJSt25dHqjkOWBGpt7zUGUbwoFwKaU+bFbFSL2YSu/FvUm7lMbmUZvp2KyjTf3k5cHo0RAdraolPvOMnQ3VWMfSpUqgd/hwlwyfnp5O586d3b7CojWU6yjNp3EKRTEsDz31rlqcyz5H3yV9STGlsG74OrpdZ5tYQX4+PPYYLF+uApkJE+xsqMY6pFTT7nvvheuvd4kJH3/8MXv37qVFixYuGd+eWBNR+hj8XFPJuJR7iUHLBvHrqV+JDorm3ra2HbouKIAnn1R/n2+/rcrLalxEfDz8+afLNnHS09P5+OOPGTp0KJ07d3aJDfbEmjXK0pLnrKshoXF7QtaHsP3wdiKGRNi8eVNQoErKfvklvPYavPSSnY3UGGPJEqhTx2V1cT766CPOnTtXafMmi2ONo0wXQtwvpSwsTSuEuB+oWPUojdsw6f8m0atdL4bfattalpTw7LNKkObFF5Wj1LiQvDy19jFwoKqp4WRMJhOzZs2qMtEkWOEopZRPCSG2CCHCUMpBPupj6fqiGxqbkVKyOWkzfXz60Ll5Zzo3t+0XWkq1DvnZZzBpkppy26iVobEXcXFw+rTLpt1XX301ERER+PhUndU5q9KDpJS9hRDtAG8gWUrpfFlkjV2J2hdFcHQwG0dspF/7fjb1IaVah5w1C8aPV5s32km6AUuWqEiyn20/14oihGDAgAEuGdtRGEk4TwG0g6wiBN4cyLKhy+h7Q9/yG5eAlDB1Krz/Powbp9KAtJN0AzIzlcDnqFFKydzJTJ8+nczMTN566y2bZfjcEfevE6mxK8t+W8Zh02FqiBo8fMvDNv0yS6mm2TNmqETy2bO1k3Qb1qxRMk0umHanpaXx7rvvcuDAgSrlJEE7ymrFir0rGLlqJG9tf8vmPixrkh98oBLJP/vMZVoLmpJYskTV+b3rLqcP/eGHH3L+/PlKfaa7NPSveDVh458bGRUzirtb383sfrNt6qOgQDlHy5qkjiTdjFOnIDZWyTM5+b/X2bNnmT17NkFBQdxyyy1OHdsZaEdZDdhxeAdDI4fSuXln1g1fR/3a9Q33YcmTtOxu6zVJN2TFCnU0ygU6dh999BGZmZlVJm+yOEaEezWVkMQTiQxYNoC2nm35euTXXO1xteE+LCduFixQeZI6BchNWbIEunSBTp2cPnRgYCCNGzeuktEkaEdZpdmfup8+S/rg6eHJllFbaNagmeE+8vPh8cdh0SJ49VV4/XXtJN2Sgwdh926VhuACunTpUqll1MpDT72rKIdNhwlYHEBNUZO40XFcf7VxYYS8PHjkEeUk33wT3nhDO0m3JSJC/XAeftipw6ampjJmzBgOHz7s1HGdjXaUVZSvfv2KzJxMNo/aTHuv9obvz81VS11Ll8K778Irtpfw1jgaKZWjvP9+aNnSqUN/+OGHLFiwoNLV6TaKdpRVlFfueYWfQ3/mX9f+y/C9OTlKwjAyEt57TyWWa9yYn36CpCSnb+KkpqYyZ84cgoODufnmm506trPRjrIKcSHnAsNXDufg2YMIIWxSJ8/JURUSV66Ejz6CiRPtb6fGzixZoup1O7n+7wcffMCFCxd4pRpMN7SjrEL8fe5vth3axr4z+2y6PztbqXKtWaPKN4wfb2cDNfYnN1elBQ0aBFcbz2iwleoUTYLe9a4SFMgCaogadGjagb+e/cumsrJZWTB4sKqWOHeurnFTadiyBVJTXZI7+dhjjzF27Finj+sKtKOs5EgpeXLtk1zT4Bre7fWuTU7y4kV46CGlzjV/PowZ4wBDNY5hyRJo0gT62iZuYgsFBQU0bdqUOXPmOG1MV6On3pUYKSUTt0xkwS8LqF2ztk1CBBcuKH3XuDiVUK6dZCXi/Hm1ThIcrNTMncCePXvw9fXlwIEDThnPXdARZSXmnR3v8OGPH/Lsbc/yxn1vGL4/MxP694fvv1e5ki7SedXYSkwMXLrktGn36dOnGTRoELm5uTRs2NApY7oL2lFWUj7Z9QmvfPsKozuP5uO+HxuOJs+fV7quP/6oUvCcnKessQcREdC2Lfzf/zl8qOzsbIYOHcqpU6fYsWMH1113ncPHdCf01LsSsvjXxTy76VkevOlBFjy4gBrC2I8xIwN691bpd8uXaydZKTlxQq2XjBzp8ONSUkrGjh3L999/z8KFC/Hz83PoeO6IjigrGWv2r+GxNY9xf7v7WR64nFo1jP0IU1PVuv+ePSqhfPBgBxmqcSzLlyu1EidMuy9evMjBgwd55ZVXCA4Odvh47oh2lJWIb1O+ZVj0MLpd143VwavxqOVh6P5jx1QkmZwMq1ZBFStrUr2IiIBu3aBjR4cP1aBBA7Zu3Urt2rUdPpa7oqfelYhrr7qWnm17smnkJhrWNbaYnpwMPXrAkSOwaZN2kpWa/fshIcHh0eS+ffsYMmQIaWlp1K1blxrVWMpeR5SVgJOZJ2neoDkdm3Xk6wgRa6oAABpDSURBVFFfG75/714VSWZnwzffQPfuDjBS4zwiIpSCuQMXl8+ePcugQYPIzMwkMzOTJk2aOGysyoDD/kUIIQKFEP5CiMklXPM0Xw8UQsxwlA1VgVOZp/Cd58vr21636f5du+Dee9Xr7du1k6z0SKmSzHv1ghYtHDJEbm4uQUFB/P3338TExNC6dWuHjFOZcIijFEIEAkgp4wCTEMK/WJNhQBMpZbS5fYgj7KgKXNPgGp70fZJhnYYZvvfbb9Xf09VXq1xJFwhfa+zNDz/AoUMOTXp9/vnn+fbbb/niiy+48847HTZOZcJREWV3INn8OhnwLXpRShkupQw3v/UG4op3IIQIEULECyHiz5w54yAz3ZezF8+SlJaEEII3er5Bp2uMebl161SeZOvWykl6ezvIUI1ziYiAevUclq6QmprKunXrCAsLY/To0Q4ZozLiqDVKz2LvvUpqJITwBtKklMnFr5kdaTiAn5+ftLuFbsz57PP0i+jHmYtnOPDMAerUNHY8belSpUzetasSufAq8buvqXTk5CiloAcfBAedjGnatCk///wzjRs3dkj/lRVHRZQmwJrV30ApZaiDbKiUZOVl8eDyB0k8kcisvrMMO8nPP1ezsrvvhq1btZOsUnz9NaSlOWTa/eeffzJlyhTy8vJo2rQpNWvWtPsYlRlHOcrd/BNVegOxxRsIIQKllDPNr4uvYVZLcvNzCY4O5ttD37LwoYUMummQoftnzFAlZfv3VylAjRo5yFCNa4iIgKZNVQqDHTGZTAwcOJD//ve/nDx50q59VxUc4ijNmzTeFgdo3tRBCBFrfvYHZgghEoQQCY6wobJRIAt4fO3jrD2wlk/6fcKoztZHDVKqcg1TpqgSDqtWqWUsTRXi4EGIilIJsHZM/M7Ly+Phhx8mOTmZlStX0qpVK7v1XaWQUrr9o1u3brIqU1BQIMdtGCd5Hfn2d28bujc/X8qnnpISpAwNlTIvz0FGalxLz57qhzx4sF27HT9+vATkF198Ydd+KwtAvLTCB7ncCVrzqOqO8uWtL0teR76w+QVZUFBg9X05OVKOGKF+ipMnS2ngVk1lwcND/YCLPzw8Ktx1SkqKrFevnhw/frwdDK2cWOsoq++ZJDfh25RveXvH2zzR9QneC3jParm0rCxV32bpUpg2Ta1P6prbVZDk5MvXJOvXV0cXU1Iq3HXbtm1JSEjgvffeq3BfVR3tKF3MfW3vIzIwknkD5lntJM+fhwceULmSn36q1iY1VZTmzeGXX9RrDw/1H7JRI7j2Wpu7TE5O5quvvgKgY8eO1KqlTzKXh3aULmLN/jX8fvp3hBAEdQqiZg3r0jHS0sDfXx1HXLwYnn7awYZqXEtEBJw+Dfffr1SWn3oKKrAzfe7cOQYNGsSECRNITU21o6FVG/2vxAVk52UzfvN4OjfvzJqH11h934kTahb2559qZ3uQsewhTWXj/HkIC4PbboPYWCWE8emnNneXkZFBYGAg+/fvZ/PmzTRt2tSOxlZttKN0AXVr1eWbR76hcT3rTz8cPKgEd0+fhg0b1BluTRVn2jT133HVKuUkK8Dvv//O4MGDSUlJYf78+fTSv0CG0FNvJ/LryV95+ZuXkVLSrnE7PD2Kn/Qsmf/9T5VFycxUMmn6d7wakJwMH3wAo0fDHXdUuLtffvmFc+fO8c033/DYY4/ZwcDqhXaUTuLg2YP0XtKbRb8uIvWi9WtDa9ao5anGjZVwzG23OdBIjfswcaJKLJ82zeYu8vLyiI+PB2DkyJEcPHiQHj162MvCaoV2lE7g74y/CVgcgJSS2NGxNGvQzKr75s6FIUOgc2flJG+4wcGGatyDrVtVKdoXX4SWLW3qIjU1lX79+nH33Xdz+PBhABrpM602ox2lgzlz4QwBiwMwZZnYPGozNzW9qdx7pFR/I08/rdKAvvkGmlnnWzWVnbw8GD9elaH9z39s6iIxMRE/Pz927NjBZ599Rps2bexrYzVEb+Y4kIysDPos6cORjCNsHrWZri26lntPTg6MGaNSf0JC1CanTnOrRoSHq9odK1eqvEmDLFq0iNDQUJo1a8aOHTvoriXt7YKOKB3ExdyLDFg2gN9O/8bKYSvp0ab8taFz55Tyz+LF8NZbSjJNO8lqRFoavPKKWpS2UZj3t99+44477iA+Pl47STui/wwdQE5+DoGRgew8spNlQ5fRr32/cu85flxNs/fuhQULQG9MVkNeew1MJvj4Y0PnUU+cOMGpU6fo0qUL08ybP/q0jX3R300HcPrCaf5I/YN5A+YRfEv5BeP/+EPlSJ49q3Ik+/RxgpEa92LvXrV799RTcOutVt/2ww8/EBgYyFVXXcUff/yhHaSD0N9VO6LESKBVo1bsHbuXBnUalHvP99+rEzZ16sB336ma9ppqhpRqA6dRI3jzTStvkcydO5fx48fTunVrVq5cqVXJHYheo7QjU+Km8OS6J8kvyLfKSa5cqc5tN2umksq1k6ymrF2rUoLeeMOq2h3Z2dk8/vjjjBs3joCAAHbv3s2tBqJQjXG0o7QTUkrq1qpL3Zp1qSHK/7bOng1BQeDrCzt3Qrt2TjBS435kZ6s0oJtvVtNuK6hVqxanT5/m1VdfZd26dboQmBPQU287cD77PA3rNuTNnm8ipSxTLq2gQOkcvP8+PPSQ0pPUZRuqMR99pI4rbtlSbomHb7/9lhtvvJGWLVuydu1aPdV2IjqirCDLflvGDXNuYH/qfoAynWR2ttJcff99lUweHa2dZLXm+HF4+21VfjYgoNRmubm5TJ8+HX9/f1588UUA7SSdjHaUFWD9wfU8svoROjbtSJuryz79YDKpne3ly2H6dPjkE9C/69WcF1+E3Fz1n7MEpJSsXr2aW265halTpzJkyBA++eQTJxupAe0obea7Q98RFBVEl2u7sHb4WurVLj00PHoUevRQa5GLF6upty7bUM3ZtQu++gomTCj1EP/nn3/O4MGDqVmzJuvXrycyMpKGDRs62VAN6DVKm4g/Hs/AZQPxbuzNppGbaFS3dLGB3bvVIYtz52DjRrXLranmFBTAc8+pcg4vvXTZpZSUFM6ePYufnx8jR46kVq1aPPbYYzo/0sXoiNIg+87so++SvnjV92LLqC00rV+6SvSSJSqSrFULduzQTlJjZulS+OknJaFmjhDT0tJ44YUX6NChA0+b63s0atSIJ598UjtJN0A7SgOkpKcQsDiA2jVrEzs6lpaNSpbAys+HSZP+0VzdvRv+9S8nG6txTzIz1dpL9+7wyCNkZ2fz0UcfccMNN/DRRx8xatQoYmJiXG2lphj6X5WVnM8+T8DiAC7lXuK7R7/jhiYlryuZTDB8OHz9NYwdC7NmlZv1oalOTJumdrujo6FGDVasWMF//vMf+vTpw8yZM+ncubOrLdSUgHaUVtKwbkPG+o3lrtZ3cWvzkk9BHDigjiMmJyvln9BQJxupcW/M5R1O9+7NzpMnGQyMGDGC66+/np49e7raOk0ZCMv5ZHfGz89PWiTtnU1mTiaHTYfpdE2nMttt3Kgiybp11dFErbivKU5mnz7U2roVn/x8runShcTERKtruWscgxAiQUrpV147vUZZDs9uepZ7Ft5DRlZGidelhJkzYcAA8PZW65HaSWqKkpqaypzBg7lqyxZm1KzJ2Lfe4vvvv9dOshKhp97l8OZ9bzKg/QCu9rj6imuXLik18qVLYdgwpSPZoHwtDE0145f4eO5dvfr/2zv34KiqPI9/DnnwChlMwsORznMX8FkmES1mGMaChKEsoZBBwSfMwATRqWGcmUJ81KKia8HqbMmWQKAsZ2pWWQeFuOWj3ISp1VILRcKKMrMLBgKYIRASI5MJCZ30b/84t5NOp9OPkCa34fepOnVv33P73t+56fvN75zzO+dwetQo7t+/n3G5uYNtkhIj6lGGwCc+/vD5H+j0deL5jocfX/XjXuf4g8i3bYNnnrEjblQkFZ/PR1VVFYsWLeKhhx4CoOTIEa4Dsl5+WUUyQVGhDEJE+NV7v+K+ivuo+N+KkOd8/DHccAMcPGiXk330UR1pc6nz9ddfs3btWgoKCigtLaWyspK0tDT4859tcPn3vmeX1FQSEq16B/HU+0/xwicv8Mubfsn8K3v/sF96yYb9ZGfb1RGvumoQjFRcgdfrJTk5GWMMTz/9NOXl5cycOZNnn32WefPmMSwlxQbQdnTYZWf1v2nCoh5lAC/sfoEn3n+CJdcv4fkfPd+jsd3rtY7BsmVw8812qK6K5EXMiRPwwx9CfX2vrEOHDrF69Wo8Hg+7d++G9nb+6bbbqN+wgaof/IBFFRUMGzHCDsk6cMB+aft2K5Q6XVRiIiKuT8XFxRJvXt73svAEMv+1+eLt9PbIO31aZMYMERB56CERr7ePiygXDytWiAwZYrci0t7eLv9RXi73FxbKYpD1xsgn48bJWY/HnmcDIESMEcnLsz+YyZNFUlPt8REjRO6+W+TEiUEumBII8JlEoUFa9QZ2/GUHS/9zKaX5pbw6/1WSh3Q/li++sNMF1tXB734HixcPnp3KBWD4cGhr6/68aRNs2kQKsNBJAJKcjMnKgiuv7JkmToQRI+xJK1bYhuxhw+w109PtRBhKwnHJC2XV4SrufONObrziRnYs3MHQ5KFdeTt32vHa6enwwQdw002DaKgSmRMnYNEieO218IJ09qwdJVNTY1Pgfmdnj1MFIDMTM2MGjTk5ZHz/+5irrsLk50dedP3kSbu8Q1kZbNli7VMSkkt6ZI5PfBRvKabT18n7S97nsuF27ZG//Q1+/WvYuhVuvNEK5ne/O+C3VwaaBx6A8nIrTE89FVoIa2p6C1Z6OhQUcDw1lf/66isKGhuZDniNIRXwlZWRtHnzYJRIiTPRjsy5pIUS4GTLSQRhfJr1QP70J/jpT+H4cfjNb+zCeMOGxeXWip9oPcFAmpuhttam22+3PcvhuOIKO3SqoADJz6du2DA+qKujYv9+1mzYwNXXXMPOnTvZuHEjL9bXk3n11WSsXo3ZutXat2PH+ZZScSHRCuWgd9REkwa6M+dQ4yFZ+e5KOddxrutYS4vIgw/adveJE0U+/nhAb6mEI6jjRHw+kcZGkb17Rd54Q+T550V+8QuRuXNFrrtOJD29u/PEn5KSbEcKiCQnixQXi/z+9yIHDoi0toqISF1dnSxbtkw8Ho9ga9UyefJk2bVr1yAWXhlMiLIz55L0KDfu2cia/17Dp8s+Je+yPD78EJYssTW0lSvtSBt/e7wShv54gmBjrf76V9vxce5cdN8ZNQpyc7tTTk7P/ccft20lqalw7hy+n/2MPT/5Ce+99x75+fncc889nDlzhoKCAqZPn87s2bOZNWsWOTnh1zpSLm606h2B062nGWmyePxxu2Jobq7t1Z4+fUBvc3HjbxNcvhw2brTHOjtt7OHx432n+nrrBwZjjK0iz55tg1QDhXH06PAB2/Pnw+WX815ODmzZwrljx5jr9WKMoaysjM1OG6PP52PIEA0fVizRCuUl0+t9pv0MC/64gCdvfpKpnqnUfJHF4sV2DskHHoB16yAtbbCtvED01xNsa7PfnTy5pyfohNAAdmnJoJ5jRo4Ej8emq6/u3vd47Ewir7/e5QkyZ0636PZBe3s7X375JdXV1ezbt4/m5mZeddoQnyst5cu//50f3XUX22bPpqSkhKys7uU6VCSV/nBJCOVZ71nmbpvLR8c/4oEzK3nkETs12oQJUFl5Ca5ls3YtfPih7RneuNFWhevrbXW4r1RXB998E/p6xsCYMdYdnzixpxB6POG9wfLysCE0LS0t7N+/n6lTp2KM4bHHHmP9+vV0OJ036enpTJkypctT3LZtG5mZmTqFmTKgXPRVb2+nl/l/nM/bB99mbeErbHv0Tg4cgKVL4be/tZEhCUMsnqDPB01NNpbPn+67L3LvsJ+kJLj8chsXFSq99JKdodjvCQZWv8+DgwcP8uabb7Jv3z6qq6s5ePAgIsLRo0fJzs6moqKCTz/9lMLCQoqKisjLy1MvUek3WvXGxkkueXMJbx18i1t8m1gz/07GjYO334ZbbrmAhvS3qhvMk0/a5Rz9g85PnoRTp3qKoT81NIQWRWO62weTkiAvzw49mjSppxCOGQPhBCiCJ9gXLS0tfP7559TW1lJbW8vRo0epra3lmWeeYcqUKVRXV7Nq1Sqys7MpLCzkrrvuorCwkMzMTADmzZvHvHnzYn1yinJeXLRCKSL8/J2f8+oXr3L5gWd5Z/v93HuvXezrssuivMhACVxwVResiDU1wenT0Nhot33tf/JJz86P7dtt8jN0KIwbZ9OECVBcDGPHdh8LTI891qN3mNJSeO652MsUGFf44otdu21tbezZs6dLAP1p5cqVzJkzh/379zNt2rSu88eOHUtubi6tra0A3HrrrTQ0NPRoV1SUwSZuQmmMWQA0A0Uisj7W/PPixAkeffQmNuUeZ8jHq+j8n9VUVFjHKSZCCVwg587Bt9/a4Ofm5u59/3b16p5eXWCnRziGD4esLMjMtNu5c+28hkeO2OulptqZbdasgWuuse0H0bbJnToVkyfo8/lobm4GICMjA6/XyyuvvEJjYyONjY3U19dz9OhRFi5cSFlZGQ0NDUwPCB0YP348ubm5XW2K1157Le+++y65ublkZ2czIigOKy0tzc7jqCguIi5tlI4IIiKvG2PKgMMiUhVtfjCxtlE+8eBUnhy7m2mfXUleym7+9Z/byRzZZsf4toXYBh97+OG+q62TJnWL4dmzkY1JSbHXErFVWY8HZsywsX9+IQwUxczM0EGcK1ZYYYuxTVBEaGtro6Ojg1GjRgFw4MCBLqHzp7y8PO644w4AZs6cSV1dHY2NjTQ1NeHz+Vi+fDmbN2+ms7OTlJQUO6NKcjJjx44lJyeHpUuXsnTpUjo7O9m1axc5OTlkZ2czXKcVU1zMYLdRTgFec/YPA0VAVQz5/cOZ+SXzRljkgX9/+y8kyXegH+vJ+/99GECMoWPUKJKvvx4zfjxnjOFbY+hIS6Nj5Eib0tK4dto0GD2aQ6dO8XVLC53DhzNpwwYmvPMOvtRUkjo64JZb+GTxYmpra+no6KCjvZ3OY8cYevIkd999NwA7d+7kq6++svlOuvejj/gHxxOsvv9+Ot96i/UNDbS2tnL27FkKCgrYunUrAKWlpVRXV9Pa2kqbMxNOSUkJlZWVAMyZM4cjR470KO9tt93WJZQZGRlkZmZ2paysLIqKigBISkqipqaGjIwM0tPTe/UuJyUlMWvWrNgfuKK4mHh5lOVAuYhUG2NKgFIReTjafOecMqDM+TgJ+L9I902FFA9MSIfLhoAR8H0LzcfguBei7O615EF2BowREAOmCRqOwLFYrgHwj1DgBW8DNIyBMSmQcghqYrhEFnA61vu6FC2LO7mUy5IjImMinRQvj7IZyDiPfERkC7ClPzc3xnwWjTudCGhZ3ImWxZ3EqyzxCkDbA4x29vOByhjzFUVRXENchFJEXgfynWo1/o4aY0xluHxFURQ3ErfwoFAhPyJSGi5/AOlXld2laFnciZbFncSlLAkxhFFRFGUw0UGyiqIoEVChVBRFiUDCC6UxZoExpsQYs6o/+W4inK3GmNFO/gJjzLrBsC8Won3ubi9LFL+vIv/f5ULbFisxvCtlofLdhGNnn9EyA/3eJ7RQBgyFrAKa/b3o0ea7iShsvQPIcCIGcPOPOdrn7hzPv5C2xUKU5VgeEMWRsGVxPvuHEh82xhQNgplREy5SJh7vfUILJXYo5GFn3z8UMpZ8NxHWVhHZ4gThgxUXN4dURXzujqgcDj7uMsKWw/lntdcYky8i60XEzeWJ9Df5DNjuCGS+iFRfSOMGmAF/7xNdKEcHfc6MMd9NRGWrIzBNLn8poylLvsvLAJHLUeCkJmNMuTEm+Hw3EbYsItIMlAPbsWVKZAb8vU90oTzvoZIuIlpbF4jI8ngbc56ELYsxpiRBBhlE8zepcURmL91zE7iRSH+TBUCViBQEfE5UBvy9T3ShvJiGSka01RizwB+o7+b2ViKXpclpaF+Abdtza5NINL8vP6OxL6hbiVSWwOr2sySOgxGKAX/vE1ooL6ahkpHK4hxfZ4zZa4zZO3iWRiaKv0u1cyyD3tUk1xDl72t0QL5rR7hEKguwxRhT5uTf4eayQJfHe0Og5xvP915H5iiKokQgoT1KRVGUC4EKpaIoSgRUKBVFUSKgQqkoihIBFUpFUZQIqFAqiqJEQIVSCYkx5htjzDpjzHYnxS3eMXAyCWc2nnX+7Xlet8wZWhhzcH68JrgIVdZ43EcZWFQolb44LCIPi8jt2DHAW+N4ry6xcILRHw53cgzcLiLL+xlwHC8BU2FMQFQolZgI8DDLjDH5jse2PWi/PPhc53ORMabS8Rj3OsdWASX+SSVCeVnB14lgl//eZdiRG6uCzutlQ4hy9bApxL38o6XyA8rh94SD7Qh8Lv8S4rr+z64ebXXJIyKaNPVKwDdY78c/o8xoYBV2Ug6c4/lAjZNXBpQFfL/Huc62CKh09tcBJc5+ZcD3ipw8/7bXdULYuirgWgv8dgReN+j6PWzow9Ze3w2+n1Pm8oBn82/BdgQ+oz7K2ut5aHJfitsqjErC0yRBVWBjTAFQYIyZQvcEEFUi0myMKcaKhp9Q50L3PIGNUdrR13UCmUL36nvVQKSqe7AN0dwjkCpgIVYgt2NFc4qT91mQHVU4zyhKWxQXokKpxMJerID6Z1nPp1tYaoAbsALR69yBumcf7MGK1evOtiYO9+hCRKqNMY/gzAjur2aHscPNswopUaBtlErUiJ1RptTf5haUtx4o9rfRhTs3FP52zljuGXTvhU7bYanEuGZ8X/foyyaHJrqFMANbhY7KjgjXVVyIzh6kKIoSAfUoFUVRIqBCqSiKEgEVSkVRlAioUCqKokRAhVJRFCUCKpSKoigRUKFUFEWJgAqloihKBP4fUIoH7oy9d84AAAAASUVORK5CYII=\n",
      "text/plain": [
       "<Figure size 360x360 with 1 Axes>"
      ]
     },
     "metadata": {
      "needs_background": "light"
     },
     "output_type": "display_data"
    }
   ],
   "source": [
    "# Plot the distribution of wealth across all agent types\n",
    "sim_3beta_wealth = aLvl_all\n",
    "pctiles = np.linspace(0.001,0.999,15)\n",
    "sim_Lorenz_points = getLorenzShares(sim_wealth,percentiles=pctiles)\n",
    "SCF_Lorenz_points = getLorenzShares(SCF_wealth,weights=SCF_weights,percentiles=pctiles)\n",
    "sim_3beta_Lorenz_points = getLorenzShares(sim_3beta_wealth,percentiles=pctiles)\n",
    "\n",
    "## Plot\n",
    "plt.figure(figsize=(5,5))\n",
    "plt.title('Wealth Distribution')\n",
    "plt.plot(pctiles,SCF_Lorenz_points,'--k',label='SCF')\n",
    "plt.plot(pctiles,sim_Lorenz_points,'-b',label='Benchmark KS')\n",
    "plt.plot(pctiles,sim_3beta_Lorenz_points,'-*r',label='3 Types')\n",
    "plt.plot(pctiles,pctiles,'g-.',label='45 Degree')\n",
    "plt.xlabel('Percentile of net worth')\n",
    "plt.ylabel('Cumulative share of wealth')\n",
    "plt.legend(loc=2)\n",
    "plt.ylim([0,1])\n",
    "plt.show()"
   ]
  },
  {
   "cell_type": "code",
   "execution_count": 30,
   "metadata": {
    "code_folding": []
   },
   "outputs": [
    {
     "data": {
      "text/plain": [
       "[3.2261502192066773, 4.2876415263775405, 110.05104479237949]"
      ]
     },
     "execution_count": 30,
     "metadata": {},
     "output_type": "execute_result"
    }
   ],
   "source": [
    "# The mean levels of wealth for the three types of consumer are \n",
    "[np.mean(KSEconomy_sim.aLvlNow[0]),np.mean(KSEconomy_sim.aLvlNow[1]),np.mean(KSEconomy_sim.aLvlNow[2])]"
   ]
  },
  {
   "cell_type": "code",
   "execution_count": 31,
   "metadata": {
    "code_folding": [
     0
    ],
    "scrolled": true
   },
   "outputs": [
    {
     "data": {
      "image/png": "iVBORw0KGgoAAAANSUhEUgAAAWQAAAEICAYAAABoLY4BAAAABHNCSVQICAgIfAhkiAAAAAlwSFlzAAALEgAACxIB0t1+/AAAADl0RVh0U29mdHdhcmUAbWF0cGxvdGxpYiB2ZXJzaW9uIDMuMC4zLCBodHRwOi8vbWF0cGxvdGxpYi5vcmcvnQurowAAES5JREFUeJzt3bFu21jaxvHnfJgAbgYr2LNdgM/hVFO4UZwrGKna1poA22w11h3YSTflJndgp0qzwKzUTiXtFcRSM8VUJrKAu1k72i7AFGcLHTo0TUmULYkvqf8PMGJRFPmKYh4fHR4dOe+9AADl+7+yCwAATBHIAGAEgQwARhDIAGAEgQwARhDIAGAEgQwARhDIG+ac++Sca6x4mwPnXCt1u+Gc8865KLWs6ZzrLbndhnNutOx9mfU+hfp64d+z1H2Rc+5ymZryHlu0liLbWrfwOgycc4MHPv4kebxz7jL8JLePV10vNotAroeBpHbqdkvSMPybXvagEEikA35JHe99x3vfljRKwtN7H3vvv33I/hY9dpH0th+7rSW90fR4tLN3pMJ25Jw7ynuw9/6t974dHt+XdJbc9t6fr7l2rBmBXA/Z8G1r+h+/nVk2fOR+lmph5wmhcZNu0a9zfyVte57Iez/JLgx/IOIQtN9LerfxylA6AtkI59xx6q1nuvvhTWr5Wd7bUu/9WFKU6gqJvPdDSc3UapH3Pg7bPAmtsEHymNQ+RnldKs65N5KSt9snYXEj1DQK9xfVk9RJdzWEboNB6ufO/sK6ye+9nG6KKFXLWdjmnXVSXRx5206vd++1SNYp+nxnbOMk1DlwzqVfm6SV3g83DyXFSxzPZJ+9zLlzman7MtNldOc8yL4Gy+4fK+C952eDP5I+SWpkljUl9VK3R5IakqJkuaYt3tac7fY0bSU3Uo8ZhG00NX1rm+xrEH6PkuWp7Ryn1m1IGqXrSv3ekOST5yLp0xLPN+k+ud1+3vObsb+TbG3h90+pdQepY5HexuWcbSfbmvVaFHq+87aRrWHGY0d5x2zGum+S4xFuH6Ve+2Y4J7LHZhSOzb3zYNE5xs/6f2gh29CV9HPqdroLImmtXqd+z5P0I6f7ipNgSi97KWk3XOB7o2lrLGmhHodt7BasO/Zf3n7fFHyMNA2AbAtwIOksvCOY1Xc88d6/nXFfev893X13sIx5r0XR5ztvG3N5759r2mXxr0LV3n1sX1+e98tUDelaz8I6eedBkdcAa0Qg27Xrp10Mu+Ht4wv/5S1tnuQ/fbqveBhuZ/uPT/30IlvHe/88vH3uSbrQ9D9sUff6QgtqK3OB0U+7WJI+71kjJpYJ/VVK/kA99Pmmt7GQn3ZBqWA/e9YwvJ6tBeeLlDkPCr4GWCMC2Yaepq2qxJGkf4ZWytBPr6B35m0ghHdDX4I8+Y8dhWVJmPyc3lfYx6Gkn1Prz5TXv7yMMHogyoaFcy7y037UU0kXqb7t9P7mBWI68Lr68gco/fg7z23Gc8l9LebsN8/S23DOHWVapXnvIoo407T1m35s3rG5dx7Meg2wOV+VXcCW+pdzLmntxd77rpuOT01aJachQCfhwsuRpmE0DP9ZZhnrfivyRqn/nN77ceaizUDT4VMD51w77GdWS3QYar+QNK+OrHfOOWkajnF4W57Vcs4lf3Ri7/3EObfM/uJwwepQ0+OUtDLj8FzH4Wfuc/HeD/Nei2XCadY2FjymHy68RZoG6I/JH9ZlhNe3p8zxCsuSP/DJscmeB5Psa7Ds/vE4znsmqLcqXMm/9N6fh0B4p2lLdtFbUWwx59zAh3HO4bwZ+c2Ns8Yj0GVhW0OhtRpaK7GW6IvE9gkBTMu2omghG5ZqFSdvl2PvfXfOQ7DFwiiZjqSu/zLmnBZyhRDIAGAEXRYAYMRSoyy++eYbv7+/v6ZSAKCeRqPRf7z3f1603lKBvL+/r4uLi4dXBQBbyDn37yLr0WUBAEYQyABgBIEMAEY8+qPTf/zxh66urvT58+dV1FN7Ozs7evr0qZ48eVJ2KQCMeXQgX11d6euvv9b+/r7CfAWYwXuv6+trXV1d6dmzZ2WXA8CYR3dZfP78WXt7e4RxAc457e3t8W4CQK6V9CETxsVxrADMwkU9ADBi5fMh77/6ZaXb+/j3v6x0ewBgVW0mqJ9MJrq5udFkMlEcxzo6Olr4mNPTU8VxrCiK9ObN/S8R7nanE6s1Go3b+zud6fzdu7u7Ojs7m7mdOI7V7XY1GPDlvYAlB+8PJEm//u3Xkiu5rzZdFhcXF4qiSI1GQ3G8+IsWhsOh9vb21Ov1tLe3p/F4fOf+fr+v58+f34bueDzW+fm52u22er2enj9/rn6/n7udyWSifr9fqA4ASNQikMfjsaIoUqfTUbfb1cnJycLHDAYDNZvTL+iNokjD4fDO/R8+fNDh4aEk6cWLF7q4uNDh4aFGo5Emk4lGo5GazWbudhqNhk5OTtRo8JVkAIqrRZfFzc2Nms2mer2e3r59e9t9kQ3ZxPHxsSaTiXZ3p1++0Wg0dH19fWedJISbzaY+fPigvb292+DtdDpqNpuKomjhdgCgqFoEclrSZdFsNnV8fDx3vZub6Xd5TiYT7e3t3bn/6OhI7XZbl5eXiuNY33777W2XxdHRkc7Pz9Xv9xduBwCKqkUgp/tqR6ORjo+PFcfx3BZyu93WeDxWq9XShw8f1G63762XXJDrdDr64YcfdH5+fnvfZDL92rIi2wGAIlYeyJsephbHsXZ3dzUejxXHsU5Pp99+HkXR3BZyq9XSYDBQt9tVo9FQq9WSNA3fXq+nyWSiH3/8UZL08uXL237hTqdzG9S9Xk+ScreTjLw4PT3V69ev6U8GsNBS36l3eHjosxPU//bbb/ruu+9WXVdhw+HwNgSrouxjBmyzMoa9OedG3vvDRetVfpRFckENAKqu8oGcjHwAgKqrfCADQF0QyABgRC2GvQHAIsnFPMtoIQOAEatvIf/0pxVv77+r3R4AGFWbLouypt8cj8e3c1tI0rt379RoNHKn6QSAeWrTZVHW9JvSdN6LXq+nXq+nRqMxcz0AmKcWgVzm9JuSbj8inYT6rPUAYJ5adFmUOf1m0hp//fq1vv/+e/V6vdz1AGCRWgRy2qan30y6K6TpJETJH4G89QBgnloEcpnTb47H49sW8eXlpTqdzp3+6GQ9AFhkDcPeNjtMrezpN+M4vh1REUWRWq2WWq1W7jSdADAP02+WoOxjBmyj7Cf1mH5zDZh+E0BdVD6QGVIGoC4qH8gAUBcEMgAYQSADgBEEMgAYsfJxyKueBHqTQ1MAoEy1+KSetLnpN/OWxXGsbrd7+0GQWVNyAsA8temy2MT0m3nLJpOJ+v3+vX1mp+QEgEVqEcibmn4zb1nykeps6Gan5ASARWrRZbGp6TfzluVJwjk9JSdTcAJYpBaBnLbO6TfzluWJoujelJzzagEAqSaBvKnpN2cty8qbkhOALekRYVZGc608kDf9xDY5/WbeMunLaI3T01O9fv36zpecJlNyAsAiTL9ZgrKPGbCN5n1GYt0NSabfBICKqXwgM/0mgLpYSSAv0+2x7ThWAGZ5dCDv7Ozo+vqaoCnAe6/r62vt7OyUXQoAgx49yuLp06e6urrS77//vop6am9nZ0dPnz4tuwwABj06kJ88eaJnz56tohYA2GqVv6gHAHVBIAOAEQQyABhBIAOAEQQyABhBIAOAEQQyABhBIAOAEQQyABhBIAOAEQQyABhBIAOAEQQyABhBIAOAEQQyABhBIAOAEQQyABhBIAOAEQQyABhBIAOAEQQyABhBIAOAEQQyABhBIAOAEV+VXQAArNPB+4OySyiMFjIAGEEgA4ARBDIAGEEgA4ARBDIAGEEgA4ARBDIAGEEgA4ARBDIAGEEgA4ARBDIAGEEgA4ARBDIAGEEgA4ARBDIAGEEgA4ARBDIAGEEgA4ARBDIAGEEgA4ARBDIAGEEgA4ARBDIAGEEgA4ARBDIAGEEgA4ARBDIAGEEgA4ARBDIAGEEgA4ARBDIAGEEgA4ARBDIAGEEgA9h6B+8PdPD+oOwyCGQAsIJABgAjCGQAMIJABgAjCGQAMIJABgAjCGQAMIJABgAjviq7AABYBwsf9FgWLWQAMIJABgAjCGQAMIJABgAjCGQAMIJABgAjCGQAMIJABgAjCGQAMIJABgAjCGQAMIJABgAjCGQAMIJABgAjCGQAMIJABgAjCGQAMIJABgAjCGQAMIJABgAjCGQAMIJABgAjCGQAMIJABgAjCGQAMIJARi3sv/pF+69+KbsM4FEIZAAwgkAGACO+KrsA4DHopkCd0EIGACMIZAAwgi4LVApdFKgzAhn19NOfUr//t7w6gCUQyKiVpAX9cafkQoAHoA8ZAIyghQzz6DfGtiCQUSsfd/56f2G6P1miTxlm0WUBAEYQyKi0jzt/zW8VAxVEIAOAEQQyABjBRT2YtczoCrotUAe0kAHACFrIqKRHtYiTYXAMf4MxBDLM4YMg2FZ0WQCAEQQyABhBlwXMoKsC244WMgAYQQsZpSutZcxoCxhDIKM0RYM4PcRt//M/1lUOauLg/UHZJTwYXRYAEBy8Pyg10AlkADCCQAYAI+hDRqUwiRDqjECGWRsLX0ZbwAi6LADACFrI2Cg+jQfMRiBjIwhiYDECGeZw4Q7bikCGGQQxth0X9QDACAIZAIwgkLEW+69+4UIesCQCGQCM4KIe1opWMlAcLWQAMIIWMkpnZrhbMqeFxLwWKAUtZAAwgkAGACPoskBpzHRV5GFKzkqp8vfopdFCBgAjaCFjpRjmBjwcgYylJaH78e9/uXMbwOPQZQEARtBCxoM9pGVs+kIeUDJayABgBC1krBUtYqA4WsgAYAQtZKwFLWNgeQQyCmN4G7BeBDJmyo43niXdGt7//I+11gTUGYGMlaKrAng4AnnLFemGmLXOVoQvkwyZVpdJhRKMsgAAIwhkAMg4eH9QSuubLgssbSu6KoASEMi4I2/EBAEMbAZdFltm/9UvjCcGjKKFXCPzgnaZscTzlgFYHwK5glYxQTytZMAeArki8gJ0qfHBPyW/0C+M6qvb+OMEgVwDy4QrQQzYRSA/UJH+2tuuhRCCt6MWcvpzZ84bET4p9nHncfUCdbDplnGyv1//9utG9rexQF6mz/JegCWtuuTjq8nHWXV/MpuZj03XMuO+vOWz1s0GZLqObBBna/vSfZCzvZz7gG1X1y6KLOe9L76yc79L+vcD9/WNpP888LGbVqVapWrVW6VapWrVW6VapWrV+9ha/997/+dFKy0VyI/hnLvw3h9uZGePVKVapWrVW6VapWrVW6VapWrVu6la+WAIABhBIAOAEZsM5PMN7uuxqlSrVK16q1SrVK16q1SrVK16N1LrxvqQAQDz0WUBAEYQyABgBIEMAEZsPJCdcw3n3FH4ebPp/S/LOddyzg3KriNPOIYt59xJ2bUUYflYplXtHJVuj22rKvVKUlVqdc59cs6NNlFvGS3kHyTteu/7kuScOy6hhsK898Oya8jjnDuSbuubOOdaJZe0kNVjmaNS56hzrimpHY5v0zkXlV3TIuF8NV9n0PHeP/fen657RxufXMh7nx4+Ekk623QNNfFC0s/h91hSU1JVAs+0qp2j3vuxpLFzriEp9t7HZdc0T/iDYbrGjIZzLtrEcS2tDzm8KDfWTx7DGpnbe6VUUWMVPEcPJU3KLqKAjYTbCu1KunHOrf0P81payDPe4sWZt6xH3vvuOva/jIK1WjTR9ETB+pg4R4vy3g+dcx3n3FHS3WKNc65Vgf9bdyTvmJxzk3Uf27UEcuYt3z3hSb0Nv5f6Ai2q1bAP+tJKjiSZv1hWJZbO0UXCxabLcC5b/0N9E/qPG5Ii51wzdLmYFBpsNyGEr9e9vzJGWbQkvQlXLUeb3v+ywsWzw+QimhXhBImSi3mWAyNh9VhmVe0c1bSPO06CznIjw3s/Dufqru53u1n0T6Uumq/7nQcfnQYAI/hgCAAYQSADgBEEMgAYQSADgBEEMgAYQSADgBEEMgAY8T/y7ZYZyCnXUwAAAABJRU5ErkJggg==\n",
      "text/plain": [
       "<Figure size 432x288 with 1 Axes>"
      ]
     },
     "metadata": {
      "needs_background": "light"
     },
     "output_type": "display_data"
    }
   ],
   "source": [
    "# Plot the distribution of wealth \n",
    "for i in range(len(MyTypes)):\n",
    "    if i<=2:\n",
    "        plt.hist(np.log(KSEconomy_sim.aLvlNow[i])\\\n",
    "                 ,label=r'$\\beta$='+str(round(DiscFac_dstn[i],4))\\\n",
    "                 ,bins=np.arange(-2.,np.log(max(aLvl_all)),0.05))\n",
    "        plt.yticks([])\n",
    "plt.legend(loc=2)\n",
    "plt.title('Log Wealth Distribution of 3 Types')\n",
    "plt.show()"
   ]
  },
  {
   "cell_type": "code",
   "execution_count": 32,
   "metadata": {
    "code_folding": [
     0
    ]
   },
   "outputs": [
    {
     "data": {
      "image/png": "iVBORw0KGgoAAAANSUhEUgAAAWQAAAEICAYAAABoLY4BAAAABHNCSVQICAgIfAhkiAAAAAlwSFlzAAALEgAACxIB0t1+/AAAADl0RVh0U29mdHdhcmUAbWF0cGxvdGxpYiB2ZXJzaW9uIDMuMC4zLCBodHRwOi8vbWF0cGxvdGxpYi5vcmcvnQurowAADW9JREFUeJzt3U9y20iWB+CXEz4Ax129bgXnBirPDeRVb+XxCbp8A9tzgmnVDew6gVveeiXNCdrSDczoXk+XrRvkLJiwIQqkSP0hH6Tvi3CUBILAAzL5YyJBqkqtNQDYvX/bdQEAzAlkgCQEMkASAhkgCYEMkIRABkhCIAMkkS6QSynfSimTO97mSSnloPf7pJRSSynT3rL9UsrxhtudlFLONn1sYb1vrb7j9t93vcempZQvm9Q09Nx1a1lnW/ettcNJKeVkyeOH7fGzds6W9pV16r7lOR48r6WUL0N9qZRyVErZ+IP/q+q7aduuOu5Nt7lJm2xY4+uuL7Rz+qX3+y93sY9snuy6gC05iYjnEXHafj9oPx9ExPvessEQWFcpZVprnd3gqS9qrRdtG7+UUs5qrT+3bf3HTfZ33XOv09/2bbe1oaPonY+Fmg4j4lWt9Xn7fT8izpbVtk7d93hs04FlBxFx5bh2YfG4b9p3N22TDWv8NSJ+bds9iojf27IHK90I+Z504dt5HvMX/vOFZadxOxuNsIfUWt9HxNf+iP4+97ejba8yHQrj5igiXnS/1FrPI+Jde7Fm86GFVUR8D6rb9q/7dNP2HlObpDeaQG4jx+5ypT/9cNRb/m7oUqZ1kmnvUmpaaz2NiP3eat9HCO1S6axtc9KWdfs4G7okax2wu9x+3RZPWk1nG3bQ44h40b90bJeYJ71/l/bX1u1+Ph647Jz2annXtnlpnd4Ux9C2++tdaYtunXWPd8k2Xrc6T1qA9dffj4iLgbD+/mZ73TkY6isL53jpMVzX/gM+RsTL3u8vI+LDdeeg91i/rZ72ll/pm0Pa49Petl5353Hx3Ny0727QJsvO6VrHsmTfxws58GVhX19Kb/rvtvvbmlprqn8R8S0iJgvL9iPiuPf7WURMYn5ZeNyWHUXEwYrtHse8k0x6zzlp29iPiHe9fZ20n6fd8t52fumtO4mIs35dvZ8nEVG7Y4mIbxscbzd98n37Q8e3ZH+vF2trP3/rrXvSOxf9bXxZse1uW8vaYq3jXbWNxRoWnnPYtcvC8u/Hds05GOwrA+dp5TGsav/F8zjUN3q1rjoHB/1jXXjOpb65oobXvfPwbuHYDwfa/iZ9d5M2mVx3LMv6S6/u1wv7Pu5t6ziu9vOzXjtvtL9d/RvLHPKruDy66N6Bz2PeCBERv/d+HtLNI0/ix1xxP5i6ZS8j4mn5cVOmG2VM27r9aY7rzOqP0cPXDZ43jYjF+byTmF8Kfox5Zxqa77uoy+fY+vs/jnkH/bxBTZ1lbXEa6x/vsm18XPGcWQzPyy6eq1XnYJ2+MngMN2z/btpiFlenK1adg+dxeQqhq2Owby7xMX70ly+9dQ8i4n/WqH2dtly3TYa2tcmxXFFr/dgbbfevPvq1vot5Pz+97f62ZSyBPORprXVWSnla5nfkV70QI+aN8irmL8Sj3rL/bste9NZ9U+dTGhHx/dLst4j4S8w72qs1a7zpDZznsXB5W2s9LaU8b/s+i4h/H3jeJqF/l7pL6tvcsHq66sFa63lr68WbTy/jctgNnoMN+srQzcSbtv/HmPe1WSy05xIrz0Gz2DcH31ja8XZXf+cR8YduGqjWerHGJfu1bblBmyzb1qVjuYHTdkwHtdY3axzTbfd378Yyh3wcl18EhxHxt9bhTmutz2utL4afOtc6zCRakLdl5zF/p3zaewf/0N9X28eziPjQW3+p285NtRHVtNb6cWH5tNY6q7W+iYjP5cfcdn9/q15E/Rf7q/jxguk//9KxLTmWwbZYsd8hN93GX6I3cmxziIdxecQ3eA426SsD1m7/vtbPphGx357bt+ocnEQbILQ26NpuqG+uch4RL1sIncR88LE0kG7Yd9dpkyGbHsuQdzEP//6bwbJ+fhf7u3dZR8j/W0rpRjqzWuurdjOiu0HzpgXoRZuoP4z5C/G0BdYy53F1BPU1eg3a3vX7n4M9iflI56SNUC8GttE5bbV/johVdSz6rZQSMQ/HWa3154F1DkopXZDM2ihnk/3N2k2OZzE/T+cREaWUWTvW8/Zv5bG0kfqVttjkxbxsG2s872MpJXrPm0XEz2s+d7ZhX+k7jfXaf0g3z7tYz9Jz0B570R77HK1/Lumb7xe33fMh5iHcbbObtlt2jBv33Zu2yZJj2egjbW0bx4v1tmXdG/D5Xe1vG0qb5B6lNof0pdb6vgXCbzEfyayai+QR0lceplLKSf3xGejuRuW2PjN/58YyZbHMJNpopb0jz2K9eTgeH33lgWkBnOKLNndl7CPkbqTTXRLOaq3r3nDhEdFXHpYy/77Bi5h/S7D7/sDoR8ijDmSAh2TsUxYAD8ZGn7L46aef6t7e3j2VAvAwnZ2d/avW+sfr1tsokPf29uLz55t8uQvg8Sql/HOd9UxZACQhkAGSEMgASQhkgCQEMkASAhkgCYEMkIRABkhCIAMkIZCBW9t7+yn23n7adRmjJ5ABkhDIAEkIZIAkBDJAEgIZIAmBDJCEQAZIQiADJCGQgTvniyI3I5ABkhDIAEkIZIAkBDJAEgIZIAmBDJCEQAZIQiADJCGQAZIQyABJPNl1AcDD4evSt2OEDJCEQAZIQiADJCGQAZIQyABJCGSAJHzsDbgxH3O7W0bIAEkIZIAkBDJwb/zPTjcjkAGSEMgASQhkgCQEMkASAhkgCYEMkIRABkhCIAMkIZABkhDIAEkIZIAkBDJAEgIZIAmBDJCEQAZIQiADJCGQAZIQyABJCGSAJAQyQBICGSAJgQyQhEAGSEIgAyQhkAGSEMgASTzZdQHAuOy9/bTrEh4sI2SAJAQyQBICGSAJgQyQhEAGSEIgAyQhkAGSEMgASQhkgCQEMkASAhkgCYEMkIRABkhCIAMkIZABkhDIAEkIZIAkBDJAEgIZIAmBDJCEQAZIQiADJCGQAZIQyABJPNl1AcA47L39tOsSHjwjZIAkBDJAEqYsgHvXn+74x1//vMNKcjNCBkhCIAMkIZABkhDIAEkIZIAkBDJAEgIZIAmBDJCEQAZIQiADJCGQAZIQyABJCGSAJAQyQBICGSAJgQyQhEAGSEIgAyQhkAGSEMgASQhkgCQEMkAST3ZdAJDb3ttPuy7h0TBCBkhCIAMkIZABkhDIAEkIZIAkBDJAEgIZIAmBDJCEQAZIQiADJCGQAZIQyABJCGSAJAQyQBICGSAJgQyQhEAGSEIgAyQhkAGSEMgASQhkgCQEMrBVe28/+T9ZLyGQAZIQyABJCGSAJAQyQBICGSAJgQyQhEAGSEIgAyTxZNcFADn58sb2GSEDJCGQAZIQyABJCGSAJAQyQBICGSAJgQyQhEAGSEIgAyQhkAGSEMgASQhkgCQEMkASAhkgCYEMkIRABkjCH6gHLvGH6XfHCBkgCYEMkIRABnZi7+0n0yMLBDJAEgIZIAmBDJCEj70BEeHjbhkYIQMkIZABkhDIAEkIZIAkBDJAEgIZIAmBDJCEQAZIQiADJCGQAZLw1Wl4xHxdOhcjZIAkBDJAEgIZIAmBDJCEQAZIQiADJCGQAZIQyABJCGSAJAQyQBICGSAJgQyQhEAGSEIgAyThz2/CI5Tpz252tfzjr3/ecSW7Z4QMkIRABkjClAU8IpmmKrjKCBkgCYEMkIRABkjCHDI8AuaOx8EIGSAJgQyQhEAGUth7++nRT62YQ4YH7LEH3NgIZHhghPB4mbIASMIIGR4II+PxE8gwcoL44RDIMFIPNYgf899HFsiQwEMNVzZTaq3rr1zK/0XEP2+4r58i4l83fO62janWiHHVO6ZaI8ZV75hqjRhXvbet9U+11j9et9JGgXwbpZTPtdZnW9nZLY2p1ohx1TumWiPGVe+Yao0YV73bqtXH3gCSEMgASWwzkN9vcV+3NaZaI8ZV75hqjRhXvWOqNWJc9W6l1q3NIQOwmikLgCQEMkASAhkgia0HcillUko5bP+Otr3/TZVSDkopJ7uuY0g7hwellNe7rmUdmc9l39j6aMT3c3swlnojIsZSaynlWynlbBv17mKE/F8R8bTW+jEiopTyyw5qWFut9XTXNQwppRxGfK/vopRysOOSrpX1XA4YVR8tpexHxPN2fvdLKdNd13Sd1l/T19m8qLX+XGt9c9872vrfsqi19j8+Mo2Id9uu4YH4z4j40H6eRcR+RIwl8FIbWx+ttZ5HxHkpZRIRs1rrbNc1rdLeMFLXuGBSSplu47zubA65NcrX7J0nscnC73/YSRUP2Aj76LOIuNh1EWvYSrjdoacR8bWUcu9vzPcyQl5yiTdbuGQ9rLW+uo/9b2LNWjO6iHlH4f6k6KPrqrWellJelFIOu+mWbEopByN4bV3SXTGVUi7u+9zeSyAvXPJd0Q7q1/bzThvouloT+3v8GCVPIyL9zbIxydRHr9NuNn1pfTn7G/XXNn88iYhpKWW/Tbmk1AZsX1sI/37f+9vFpywOIuKo3bU82/b+N9Vunj3rbqJl0TrItLuZlzkwOlnP5aKx9dGYz3HPuqDLPMiotZ63vvo0rk67ZfS36N00v+8rD1+dBkjCF0MAkhDIAEkIZIAkBDJAEgIZIAmBDJCEQAZI4v8BOGzwjjbPDNcAAAAASUVORK5CYII=\n",
      "text/plain": [
       "<Figure size 432x288 with 1 Axes>"
      ]
     },
     "metadata": {
      "needs_background": "light"
     },
     "output_type": "display_data"
    }
   ],
   "source": [
    "# Distribution of wealth in original model with one type\n",
    "plt.hist(np.log(sim_wealth),bins=np.arange(-2.,np.log(max(aLvl_all)),0.05))\n",
    "plt.yticks([])\n",
    "plt.title('Log Wealth Distribution of Original Model with One Type')\n",
    "plt.show()"
   ]
  },
  {
   "cell_type": "markdown",
   "metadata": {},
   "source": [
    "### Target Wealth is Nonlinear in Time Preference Rate\n",
    "\n",
    "Note the nonlinear relationship between wealth and time preference in the economy with three types.  Although the three groups are uniformly spaced in $\\beta$ values, there is a lot of overlap in the distribution of wealth of the two impatient types, who are both separated from the most patient type by a large gap.  \n",
    "\n",
    "A model of buffer stock saving that has simplified enough to be [tractable](http://econ.jhu.edu/people/ccarroll/public/lecturenotes/Consumption/TractableBufferStock) yields some insight.  If $\\sigma$ is a measure of income risk, $r$ is the interest rate, and $\\theta$ is the time preference rate, then for an 'impatient' consumer (for whom $\\theta > r$), in the logarithmic utility case an approximate formula for the target level of wealth is:\n",
    "\n",
    "<!-- Search for 'an approximation to target market resources' and note that a=m-1, and \\gamma=0 -->\n",
    "\n",
    "\\begin{eqnarray}\n",
    " a & \\approx & \\left(\\frac{1}{ \\theta(1+(\\theta-r)/\\sigma)-r}\\right)\n",
    "\\end{eqnarray}\n",
    "\n",
    "Conceptually, this reflects the fact that the only reason any of these agents holds positive wealth is the precautionary motive.  (If there is no uncertainty, $\\sigma=0$ and thus $a=0$).  \n",
    "\n",
    "For positive uncertainty $\\sigma>0$, as the degree of impatience (given by $\\theta-r$) approaches zero, the target level of wealth approaches infinity.  \n",
    "\n",
    "A plot of $a$ as a function of $\\theta$ for a particular parameterization is shown below."
   ]
  },
  {
   "cell_type": "code",
   "execution_count": 33,
   "metadata": {
    "code_folding": [
     0
    ]
   },
   "outputs": [
    {
     "data": {
      "image/png": "iVBORw0KGgoAAAANSUhEUgAAAYQAAAEKCAYAAAASByJ7AAAABHNCSVQICAgIfAhkiAAAAAlwSFlzAAALEgAACxIB0t1+/AAAADl0RVh0U29mdHdhcmUAbWF0cGxvdGxpYiB2ZXJzaW9uIDMuMC4zLCBodHRwOi8vbWF0cGxvdGxpYi5vcmcvnQurowAAHhhJREFUeJzt3XlwHOd5JvDnnXtwzAxxETxEEkNSoixSkSDIssV4HUmQYzmxvXFBdK29u1nv2mRibXartiI5qj1T2YpMao9yKa5YsCsuJ/HuSpQju+QckmAldmzLkgBS92GKoEjxBoj7nOvdP/obYgjimsH0dGP6+VVNoS9MvxoRePB9X/fXoqogIiLyOV0AERG5AwOBiIgAMBCIiMhgIBAREQAGAhERGQwEIiICwEAgIiKDgUBERAAYCEREZAScLqAYTU1Num3bNqfLICJaU/r6+gZVtXm549ZUIGzbtg29vb1Ol0FEtKaIyMmVHMcuIyIiAsBAICIig4FAREQAGAhERGQwEIiICAADgYiIDAYCEREB8EggvHZ6FA8//TamUhmnSyEici3bAkFEOkXk2Xnbusz2B5baVm5vnx/D1//+OC5NpOw6BRHRmmdbIKhqT+G6iHQVbB8xIXDVNjtqSdSEAAAjU2k73p6IqCpUssvoVgD9ZrkfQPsi264gIvtFpFdEegcGBko6cTwaBACMTjMQiIgWU8lASMxbb1xk2xVUtVtVO1S1o7l52bmZFj5xjRUII9PsMiIiWkwlA2EEQMMKtpUdWwhERMur5GynL2GuRZAE8KxZn7+t7PKBwDEEIqLF2XmVUReAjoKB4ycAJPMDx6ras9A2O2qJBP0IB3xsIRARLcG2FoL5Zf/EvG2HFjjuqm12SNQEMcoWAhHRojxxYxpgdRtxUJmIaHGeCYRENMQuIyKiJXgmEOI1QQ4qExEtwTuBEA1ijC0EIqJFeSYQEtEgRhgIRESL8kwgxKNBTKWySGVyTpdCRORKngmE/PQVHFgmIlqYZwIhdnn6Cl56SkS0EM8EQn4KbLYQiIgW5plA4HxGRERL80wgJDjjKRHRkjwTCGwhEBEtzTOBEGMLgYhoSZ4JBL9PEIsEGAhERIvwTCAA+fmMeNkpEdFCPBUInPGUiGhxngqEOOczIiJalLcCoSbIFgIR0SK8FQhRPkaTiGgxngqERNRqIaiq06UQEbmOpwIhHg0ik1NMprJOl0JE5DqeCoT8FNi89JSI6GqeCoR4lDOeEhEtxmOBYKav4MAyEdFVPBUIfGoaEdHiPBUIl2c8ZSAQEV3FU4HAFgIR0eI8FQjRoB9Bv/CZCEREC/BUIIgI4tEQRqd52SkR0XyeCgQAiEf5TAQiooV4LhASNSF2GRERLSBQyZOJSBeAEQBJVe2et61dVQ/ZXUMiGsT5sRm7T0NEtOZUrIUgIp0A+lW1B0C/iLSbMIDZNmKOsVU8GmQLgYhoAZXsMuoFcFhE2mG1EI4AuBVAv9nfD6Dd7iLiNUGMcQyBiOgqFQsEVR0B8CiAwwC2m82JeYc1zv8+EdkvIr0i0jswMLDqOuLRIMZnM8hkc6t+LyKialLJLqMuAD2qur1gfQRAw1Lfp6rdqtqhqh3Nzc2rriNh7lYem8ms+r2IiKpJJbuM8t1EAPAQrCB4CXOthCSAZ+0uIm7uVh7mFNhERFeo5FVG3SKyH9ZYQeFVRg/kB5PN4LKtGmrDAIChyRS2r77BQURUNSoWCGYMoXuB7bZfalqoNRYBAJwf5aWnRESFPHdjWj4QLvBeBCKiK3guEGLRACJBH1sIRETzeC4QRATrYxHerUxENI/nAgEA1sciuDg263QZRESu4slAaGULgYjoKt4MhLgVCKrqdClERK7hyUBYH4sglclxkjsiogIeDQTr5rQL4+w2IiLK82Qg8OY0IqKreTIQ1vPmNCKiq3g6EM6P8tJTIqI8TwZCKOBDY22Il54SERXwZCAAQEssgosMBCKiyzwbCK2xMFsIREQFvBsI8QgHlYmICng2ENbHIhicSCGV4bOViYgAjwcCAAxM8EojIiLAw4HAm9OIiK7k2UDgzWlERFfybCC0xtlCICIq5NlAWFcTRMjvYwuBiMjwbCCICFpiYQYCEZHh2UAA+OQ0IqJCng6E9fEILvDZykREAIBAMQeLyJ2F66r6XHnLqazWWATPvXURqgoRcbocIiJHrTgQROQlAD0AhswmBbDmA2E6ncXYTAbxaNDpcoiIHFVMC6FPVR+0rRIHtJhHaV4cm2EgEJHnLRsIIvJVWK2BDhF5GkB/fp+q/q6NtdluYyIKADgzMo2d6+sdroaIyFkraSE8Zr4+bmchTtjaWAMAOHlpyuFKiIict2wgqOpRABCRmKqO5beLyDb7yqqM5row6sIB9A9MOF0KEZHjirns9OAy62uOiKCtqRb9g5NOl0JE5LiVjCG0wfrl3ykiSQBVdX1mW1MtjpwadroMIiLHraTL6ASAfSJyv6o+vJqTiUg7gKR53yfMti4AIwDaVfXQat6/FMnmWjz16lnMpLOIBP2VPj0RkWsUc5WRiMhDhftKuAz1gKoeEJEHTGuj3bxPj4gkRaRTVXuKfM9VaWuqhSpwamgK1/JKIyLysGKuMloVEdkPoE9EkvmWgIgcKHj/flgB0bPA9+0HgC1btpSjlCskm+qskw9MMhCIyNNWfJVRGWw3Xx8XkUcBfAVAYt4xjQucvxtANwB0dHRomWq5bFuTdenpCQ4sE5HHrfgqIxH5koi8KyLHRKTXTGVRrOOqOgKgD9Zf/SMAGkp4n7KpjwTRXB/GiUFeekpE3lbMZaedqroDwCEAdwH4UZHnKgyQBKwweAlzrYQkgGeLfM+yaGuqZQuBiDyvmEDIX5vZC+uv+7uKOZG5qighIp1mvdtsSxZsq+iAcl6SgUBEVNTkdgcBa0xBRDpgjQEUpeCy0p4FtjmmrakWgxMpjE6nOckdEXlWMS2Eu0TkGyLykKp+E8ABu4qqtLamWgDAe2wlEJGHFRMId6vq72DuTuWqub032WwFAruNiMjLigkEEZHPAIibr1XjmoYa+ASc04iIPG3FgaCq+2DdSyAAGkxroSqEA35sXlfDFgIReVoxj9B8CMBjq53PyK2sS095LwIReVcxXUaPA7hbRB4zry/aVZQT2ppqcWJgEqplvxmaiGhNKKbL6CisKSQehzWgfLddRTkh2VyLyVQWA+OzTpdCROSIYrqMemHdWXy4msYP8vKXnvYPTqIlFnG4GiKiyiumy+heAEcA3CsiD1Vbl9HOFmum03fOjztcCRGRM4rpMjoBa4rqUVhXG91iV1FOWB8Lo6kuhNfOjDpdChGRI4rpMnoGwDOwrjQq15TYriEi2LMpjtdOMxCIyJtWHAiq+jE7C3GDPZvi+PEvBzCdyiIa4uM0ichbihlDqHq7N8WRU+DNc2NOl0JEVHEMhAI3brYezfDa6RGHKyEiqjwGQgFrYDmM186whUBE3lPMIzRj89a3lbsYp1kDyzG8ziuNiMiDimkhHFxmvSrs2ZzAsYvjmEplnC6FiKiilr3KSETaYP3y7xSRJOaeh1CV9piB5bfOjeGWrQ1Ol0NEVDHLBoK5IW2fiNxfrTOdFtqzKQ4AeO30KAOBiDylmC6jEfMIzT8GABF5zKaaHLU+FkZzPQeWich7igmETjOpXf57quYRmoUu37F8hpeeEpG38BGaC9i9KY53L05wYJmIPIWP0FxA4cAyEZFXFHMfwhdV9WFV/R1V/ZaIxEXkT0XkJjsLdMKNm62B5aOn2G1ERN5RTJdRh3l05kPmJrU/gPUEtQP2lOac9bEI2ppq8fzxS06XQkRUMcUEwjpV/SysR2geANBupsGuytt6b9/eiBdODCGTzTldChFRRRQ7qPxFAPsBNAJImukrEjbU5bi9O5owMZvBK3w+AhF5RDGB8BVYl5p2A3gMwD4Ah2C1GKrOh5KNAIDnjw86XAkRUWUUEwhfBfCsqh4teO1T1efsKs5JDbUhfGBDDD97l+MIROQNK35iGoARAH0i0gNr3EBV9UF7ynKHvTsa8Z3nT2ImnUUkyCeoEVF1K7aF8DFYE919A8CjtlTkIrdvb0Iqk0Pfyaq8KZuI6ApFTV0B4FnzegLA4VJPKiIHC5a7RKRTRB4o9f3s8sG2BgR8gp+9y3EEIqp+xc5ltAPWQPJdAH5UyglFpBNA0ix3AYCq9sCaPK+zlPe0S204gJuuSeDnvB+BiDygmEDI95v0wrr09K5iT2aep9BfsOnWgvV+AO3Fvqfdbt/eiFdPj2BsJu10KUREtlo2EETkTrN4EADMzWgjsO5ULlZSVQsDYf49DI0LnH+/iPSKSO/AwEAJp1yd23c0IafAC/1DFT83EVElraSFcAC4/KAcmOVvqmpRXUYi0mm6hgqNAFjyKTSq2q2qHara0dzcXMwpy+LmLQnUhPx47u2LFT83EVElFdNltFpDZvC4C9Zdzu0AXsJcKyEJa8DaVcIBP+7c1YJn3jiPbE6dLoeIyDYrCYS7ReTYvNe7InKsmBOp6hHTQmiACQFVfQJWOHSa9fktCFf4xJ4NuDSZwosn2G1ERNVrJTem9ZhnIZSFqnbDmv4iv36oXO9tlzuua0E06Mffvn4OH95+1TAHEVFVqGSX0ZoVDflxx65m/O3r7DYiouq1kkBwXb++E+7ZvQED47O8a5mIqtaygaCq36xEIW53x64WhAM+/M1r55wuhYjIFuwyWqG6cAAfvbYZf/f6eeTYbUREVYiBUITfuHEDzo/N4Oj77DYiourDQCjCnbtaEAr48NQr7DYiourDQChCfSSIj9/Qir86chrTqazT5RARlRUDoUifv20LxmYy+OGrZ50uhYiorBgIRfpgWwN2tNThuy+ccroUIqKyYiAUSUTw+du24OX3R/D6mVGnyyEiKhsGQgk+c/NmRII+/J8X2UogourBQChBvCaIT964ET84egYTsxmnyyEiKgsGQok+/6GtmExl8eTRM06XQkRUFgyEEv3K5jj2bIrjz356AplszulyiIhWjYFQIhHBfXfswInBSfzwVd6oRkRrHwNhFT72gfXY1VqPR547xmmxiWjNYyCsgs8n+L07d+L4wCRnQSWiNY+BsEr37G7FzpY6PPLcMc6CSkRrGgNhlXw+wb+9cwd+eWECT79x3ulyiIhKxkAog9+8cSOSzbX4H8+8gzSvOCKiNYqBUAZ+n+A/fuJ6HB+YxHd+/p7T5RARlYSBUCZ37mrBr13XjK/1HMPA+KzT5RARFY2BUCYigv/ymx/ATCaLQ3/3ttPlEBEVjYFQRsnmOvzrX23D4b7TePn9EafLISIqCgOhzH7vzp1org/jP33/NQ4wE9GawkAos7pwAH/06Rvw+pkxPPKjY06XQ0S0YgwEG3x89wZ8pn0Tvv4Px3H01LDT5RARrQgDwSb/7VM3oDUWwX94/BVMpfjMBCJyPwaCTWKRIB6+90acGJzEH//NW06XQ0S0LAaCjW7f3oQvfaQNf/mLU/he32mnyyEiWhIDwWYPfHwXPpxsxINPvoZXT/NSVCJyLwaCzYJ+H/7kczejuS6MA3/Rx7uYici1KhYIIpIQkS7zOliwvUtEOkXkgUrVUmmNdWE8+i9uwfBUCr/7l32YSWedLomI6CqVbCHsA9Cgqk8AgIjsF5EuAFDVHgAjItJZwXoqavemOP7nvTeh79Qw7vvuEd60RkSuU7FAUNVuVe02q0kAPQBuBdBvtvUDaK9UPU74jRs34I8+vRs/evsi7j/8Ch+oQ0SuEqj0CUUkCWBIVftFJDFvd+MCx+8HsB8AtmzZUoEK7fXPP7QVo9NpPPz0O4hFg/jDT90AEXG6LCKiygcCgC5VPWCWRwA0LHWwaVV0A0BHR0dV/En95V/bjtHpNLp/0o90VvHf/+lu+H0MBSJyVkUDQUS6VPWQWe4E8BKAfCshCeDZStbjFBHBg/fsQtAv+PrfH8fEbAb/a9+vIOjnRV9E5JxKXmXUCeCgiPSJSB8AmAHmZH4w2Qwue4KI4P5f34U/uGcXnnrlLA78RR8mZznFBRE5R1TXTi9MR0eH9vb2Ol1G2X33hZP4z99/Hde1xvCt3+7ApkTU6ZKIqIqISJ+qdix3HPsoXODzt23Ft7/wQZwensKn/+Sn6Ds55HRJRORBDASX+Oi1zXjyy3tRFw7gn3W/gG//7ATWUuuNiNY+BoKL7Gipw/fv24uP7GzCHz71Jr70570Ynkw5XRYReQQDwWUSNSF867c78F8/+QH85JeDuOdr/4h/eOei02URkQcwEFxIRPCFvW34qy/fjtqwH//q2y/h9w+/gtGptNOlEVEVYyC42O5Ncfz1v/sI7rtjO548egad//vH+MHLZzi2QES2YCC4XCTox/2/vgs/uG8vWmMR/Pv/9zL2Pfo83jg76nRpRFRlGAhrxO5NcXz/vr346mf24PjAJD75yE/x+4dfwenhKadLI6IqwRvT1qDRqTQeee4Y/vwXJwEFPnfbFnz5ju1oqY84XRoRudBKb0xjIKxhZ0em8bWeYzjc9z4Cfh8+23ENDnw0ic3rapwujYhchIHgIe8NTuIbPz6O7x05DVXruQtf2NuGm66ZP7s4EXkRA8GDzo5M41v/eAKP976PidkM2rck8C8/vA0f392KSNDvdHlE5BAGgoeNz6TxRN9pfOfn7+G9S1OIR4P4rZs34bO3XoPrN8ScLo+IKoyBQMjlFM/3X8L/ffEUnn7jPNJZxa7WevzWzZvwqZs2YkOcs6oSeQEDga4wNJnCU6+cxZNHz+Dl90cAALdsXYdP7NmAe3a3YiOn3CaqWgwEWtSJwUn89atn8cNXz+Ht8+MAgBs2xtB5/Xp0Xr8eN2yMwcdHehJVDQYCrUj/wASeefMCet68gL5Tw1AFmupC+MjOZvyTa5uwd3sTWmK8v4FoLWMgUNEuTcziJ8cG8ON3BvCTY4MYMlNv72ipw97tjfhgWyNubVvHG+CI1hgGAq1KNqd48+wYfn58ED87fgkvnRjCdDoLAGhrqkX7lnW4Zes6tG9NYGdLPfzsYiJyLQYClVU6m8MbZ8fw4olLePHEMI6eGsYl04KoCfmxe2McN26OY8/mOG7YGEdbUy1DgsglGAhkK1XFyUtTOHJqGK+eHsUrp0fwxtkxpDI5AFZIXNdaj+s3xHB9az2ua43h2vV1SNSEHK6cyHsYCFRx6WwO716cwBtnx/D6mVG8dW4Mb50bw9hM5vIxLfVh7Fxfhx3NddjRUodkcx2SzbVojUUgwhYFkR1WGgiBShRD3hD0+6wWwYYYum7ZDMBqSZwbncE7F8Zx7MI43jk/gXcHJvC9I2cwMTsXFNGgH1sba7CtsRZbm2qwtaEWWxpqsKWhBhsSEQT9nKmdyG4MBLKViGBjIoqNiSjuuK7l8nZVxYWxWfQPTKB/cBL9A5M4eWkSxy6O47m3LyKVzV0+1ifAhngUm9dFsWldFJvN+21MRLEhHkFrPIL6SNCJ/zyiqsJAIEeICFrNL/PbdzRdsS+bU5wfm8GpS1N4f2gKp4en8P7wNE4PT+H545dwYWwGuXk9nXXhANbHwmiNR7A+Zl71YbTEImipD6OlPoLm+jCiIU7yR7QYBgK5jt8n2JSIYlMiig9vb7xqfyabw4XxWZwZnsa50WmcH53BudEZXBibwfmxGfzi+CVcHJ9FZn5qAKgN+dFUH0ZTXRiNtSE01oXRVBdCQ+3Vr3U1Ic4SS57CQKA1J+D3XQ6MxeRyiuGpFC6MzWJgYhYD47O4OD6DwfEUBidmMTgxe/kqqaHJ1FUtjrxo0I9ETRCJmhDW1QQvL8ejQcSjQSTM11g0iFgkiFg0gFgkiPpIAAGOe9Aaw0CgquTzCRrrwmisCy97bDanGJ1OY2hyFpcmUhieSmN4KoWhyRRGpqz1kakURqbS+OWFicvLC7VACtWE/KiPBFBvAqI+EkR9OIC6cAB1EfPVLNeGA6gL+1Ebspatl7UeDfo5txRVBAOBPM/vk8vdRDtalj8esAbFp1JZjE6nMTaTxuhUGmMzGYxOpzE+k8bYdAZjM9by+EwG4zMZjE2ncWZ4CuMzGUzOZjCZyq64xmjQj9qwHzWhAGpCfvMKIGqWo0E/ouZrTciPSMF6NGitWy8foiE/IoG59UjQj3DAx8t+iYFAVAoRufyX/EaUNnV4NqeYTJlwmM1gYjZrvs4FxpRZnkplMZW21qdSWUynrWMHJ2Yxnc5iKpXFjDkmu0zLZTGhgA+RgAmIoA/hgBUU+cCwXn6E8stBH0L+ufXCryG/+WqWgwEfwuZryO9D0H/lcUG/XLGPd7k7g4FA5BC/T6xxhzJfMpvK5DCdzmImncV0KouZjPV1Op3FbDpnbU9nMWOWZzLW8mzG2p//mt+eyljbxmcyl5dnM/nt1no6W94bXH1i3dcS8vsQ8AuCJiiCZjng9yHkFwT8PgR8+W2CgM86JuD3IViwPR8y1jFXHmetC/zme/LH+X3Lrwfy6z6BL/8+Ba+Az1ewLPDJ3LFuxEAgqjL5v8zj0crdm5HLKVLZnPXKzL3SWSs0Utkc0pm5/Ze3Z3LI5BTp/Pdlc8hk59bTZtl6Xbmcyc0dO5XKmG2KTHbuPdPm/fLb0zlF1ryclg8Gv1wZKPlthcHiE+Df/GoSn7tti7012fruKyAiXQBGALSr6iGn6yGi4vl8gojPv2Yu083lTEjkciYsrOWsWc6afensXIDkAyibU2RVLwdN1hyXU537fjX7sjlkFcia8+RyimzOWs8fU7gtkyt4n/w+teptqLV/HjBHA8GEAVS1R0SSItKpqj1O1kRE1c/nE4R8ghB4aXAhpz+NWwH0m+V+AO3zDxCR/SLSKyK9AwMDFS2OiMhLnA6ExLz1q25LVdVuVe1Q1Y7m5uYKlUVE5D1OB8IIgAaHayAiIjgfCC9hrpWQBPCsg7UQEXmao4Ggqk8ASIpIp1nngDIRkUMcv+yUl5oSEbmD011GRETkEgwEIiICAIiq87dwr5SIDAA4WbCpCcCgQ+Usx821Ae6uz821Ae6uz821Ae6uz821Aaurb6uqLnvd/poKhPlEpFdVO5yuYyFurg1wd31urg1wd31urg1wd31urg2oTH3sMiIiIgAMBCIiMtZ6IHQ7XcAS3Fwb4O763Fwb4O763Fwb4O763FwbUIH61vQYAhERlc9abyEQEVGZMBCIiAiAywNBRLpEpFNEHljJfhFJmG1dInLQTbWZbZ3mZWttpdZXsM+Nn92wiPS59bMTkfb8vz031WbqOm4+O9s/vxI/u/y2/S6s7YGlvqfC9XWKyLPFfE+xXBsIhU9TAzCSnwBvmf37ADSYSfNg1z+wUmoTkXYAd5tt7SKStKO2Uusr2NcJa+ZZt9V2r6reoqpfsau2VdZ3oGCyRls+vxJra1DV7ap6C4AvAXjUjtpKrc8c02+29ZufE7fU9gCAkfykm3bVtpL6CvYV9T3Fcm0gYPmnqV213zxMJz8SnwRg1+yppdR2RFW/IiIJWD8A/bBP0fUBgPlFZmddJdcGIGFniK7g/IvuN3949IlIUlUP2fj/tpR/d4U/A0kX/rvrBXDY/LJNquoRF9XWCGCo4JhV/8JdRX3l+p4luTkQlnua2qL7zS+OIRv/8ZdcG4AOWA8GslOp9dn9C2Opcy+3vwHAkIjY9hfuMudfav928xoSkUdN6LulNgBWaznfcrZR0fWp6gisVsthWJ+hXUr57B4FcKv5/2lnbYud347vWZKbA2G5p6kttb9LVQ+Uv6QVnXvJ/eYvtoTNfc1F1ycinRV6HkVJn51p/Y3Aahq76rMzjpv6+gDY1Re+mp+Ju8tfTlHnX3C/+X/Zo6rbC9ZdUZuq9psuygYAx2Fv67mUp0eW/YmTbg6E5Z6mtuB+EenKP2OhHH1q5apNRA4WjGnY/ejQUj67IdNv2gWrH9yu/tJSPrv9Bb8oLtlUV8n1mW15CdjXAiz1Z8KuFst8pdRX2E30EOz7uSjl3127aVn1A7jV5hZWKU+PLPsTJ10bCIs9TS0/yr7QfrN8MH9FhZtqg9X87DfbEgVjHa6oz4xx9MD6gbTtF0iJn93jKBg0s/MHs8TP7glYrb78Nlv+35b42QGmu82OmspQX7cJ/E4A+9z02ZmgGjJ/jDxkR10rrc8sdwHoKBhMLvsTJ3mnMhERAXBxC4GIiCqLgUBERAAYCEREZDAQiIgIAAOBiIgMBgIREQEAAk4XQFQNCm467KnA9B9EtmALgWiVzPxKj8OaqM3W6a+J7MRAIFoFMy1Eg5nHKAn7Jy4ksg0DgWh19sGakqQLwIOwWglEaxIDgWh1tgN4LD+/ko3z+RPZjoFAtDqXMDdpoa0ToBHZjZPbEa2CeRhTO2DvLKxElcBAICIiAOwyIiIig4FAREQAGAhERGQwEIiICAADgYiIDAYCEREBYCAQEZHBQCAiIgDA/wf3YF+jfiVROQAAAABJRU5ErkJggg==\n",
      "text/plain": [
       "<Figure size 432x288 with 1 Axes>"
      ]
     },
     "metadata": {
      "needs_background": "light"
     },
     "output_type": "display_data"
    }
   ],
   "source": [
    "# Plot target wealth as a function of time preference rate for calibrated tractable model\n",
    "fig = plt.figure()\n",
    "ax  = plt.axes()\n",
    "sigma = 0.01\n",
    "r = 0.02\n",
    "theta = np.linspace(0.023,0.10,100)\n",
    "plt.plot(theta,1/(theta*(1+(theta-r)/sigma)-r))\n",
    "plt.xlabel(r'$\\theta$')\n",
    "plt.ylabel('Target wealth')\n",
    "plt.show()"
   ]
  }
 ],
 "metadata": {
  "jupytext": {
   "encoding": "# -*- coding: utf-8 -*-",
   "formats": "ipynb,py:percent"
  },
  "kernelspec": {
   "display_name": "Python 3",
   "language": "python",
   "name": "python3"
  },
  "language_info": {
   "codemirror_mode": {
    "name": "ipython",
    "version": 3
   },
   "file_extension": ".py",
   "mimetype": "text/x-python",
   "name": "python",
   "nbconvert_exporter": "python",
   "pygments_lexer": "ipython3",
   "version": "3.6.9"
  },
  "latex_envs": {
   "LaTeX_envs_menu_present": true,
   "autoclose": false,
   "autocomplete": true,
   "bibliofile": "biblio.bib",
   "cite_by": "apalike",
   "current_citInitial": 1,
   "eqLabelWithNumbers": true,
   "eqNumInitial": 1,
   "hotkeys": {
    "equation": "Ctrl-E",
    "itemize": "Ctrl-I"
   },
   "labels_anchors": false,
   "latex_user_defs": false,
   "report_style_numbering": false,
   "user_envs_cfg": false
  },
  "varInspector": {
   "cols": {
    "lenName": 16,
    "lenType": 16,
    "lenVar": 40
   },
   "kernels_config": {
    "python": {
     "delete_cmd_postfix": "",
     "delete_cmd_prefix": "del ",
     "library": "var_list.py",
     "varRefreshCmd": "print(var_dic_list())"
    },
    "r": {
     "delete_cmd_postfix": ") ",
     "delete_cmd_prefix": "rm(",
     "library": "var_list.r",
     "varRefreshCmd": "cat(var_dic_list()) "
    }
   },
   "types_to_exclude": [
    "module",
    "function",
    "builtin_function_or_method",
    "instance",
    "_Feature"
   ],
   "window_display": false
  }
 },
 "nbformat": 4,
 "nbformat_minor": 2
}<|MERGE_RESOLUTION|>--- conflicted
+++ resolved
@@ -230,11 +230,7 @@
    "execution_count": 5,
    "metadata": {
     "code_folding": [
-<<<<<<< HEAD
-     0
-=======
-     4
->>>>>>> ad40b284
+     0
     ]
    },
    "outputs": [],
