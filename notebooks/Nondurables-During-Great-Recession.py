--- conflicted
+++ resolved
@@ -23,9 +23,6 @@
 #     name: python
 #     nbconvert_exporter: python
 #     pygments_lexer: ipython3
-<<<<<<< HEAD
-#     version: 3.6.12
-=======
 #     version: 3.7.5
 #   latex_envs:
 #     LaTeX_envs_menu_present: true
@@ -55,7 +52,6 @@
 #     toc_position: {}
 #     toc_section_display: true
 #     toc_window_display: false
->>>>>>> 88ab57f8
 # ---
 
 # %% [markdown]
@@ -216,13 +212,8 @@
     """
     # Make arrays with all types' (normalized) consumption and permanent income level
     # The brackets indicate that the contents will be a list (in this case, of lists)
-<<<<<<< HEAD
     cNrm = np.concatenate([ThisType.controls['cNrm'] for ThisType in ConsumerTypes])
     pLvl = np.concatenate([ThisType.state_now["pLvl"] for ThisType in ConsumerTypes])
-=======
-    cNrm = np.concatenate([ThisType.controls["cNrmNow"] for ThisType in ConsumerTypes])
-    pLvl = np.concatenate([ThisType.state_now["pLvlNow"] for ThisType in ConsumerTypes])
->>>>>>> 88ab57f8
     
     # Calculate and return average consumption level in the economy
     avgC = np.mean(cNrm*pLvl) # c is the ratio to p, so C = c*p
