# -*- coding: utf-8 -*-
# ---
# jupyter:
#   jupytext:
#     formats: ipynb,py:percent
#     text_representation:
#       extension: .py
#       format_name: percent
#       format_version: '1.3'
<<<<<<< HEAD
#       jupytext_version: 1.13.1
=======
#       jupytext_version: 1.11.2
>>>>>>> 65ee23d7
#   kernelspec:
#     display_name: Python 3
#     language: python
#     name: python3
# ---

# %% [markdown]
# # Work in Progress
#
# ## Author: [Mateo Velásquez-Giraldo](https://mv77.github.io/)

# %% [markdown]
# Symbol definitions
# $\newcommand{\PInc}{P}$
# $\newcommand{\aggC}{\bar{\mathbf{C}}}$
# $\newcommand{\aggM}{\bar{\mathbf{M}}}$
# $\newcommand{\aggCest}{\widehat{\aggC}}$
# $\newcommand{\aggMest}{\widehat{\aggM}}$
# $\newcommand{\mPdist}{\psi}$
# $\newcommand{\PIWmea}{\tilde{\psi}^m}}$
# $\newcommand{\PermGroFac}{\Gamma}$
# $\newcommand{\PermShk}{\eta}$
# $\newcommand{\def}{:=}$
# $\newcommand{\kernel}{\phi}$
# $\newcommand{\PINmeasure}{\tilde{f}_\PermShk}$
#
# TODO:
# \begin{align}
# \end{align}

# %% code_folding=[]
# Preliminaries
from HARK.ConsumptionSaving.ConsIndShockModel import (
    IndShockConsumerType
)

from HARK.ConsumptionSaving.tests.test_IndShockConsumerType import (
    dict_harmenberg    
)

import numpy as np
import pandas as pd
from matplotlib import pyplot as plt

# %% [markdown]
# # Description of the problem
#
<<<<<<< HEAD
# In macroeconomic models with heterogeneous agents, the permanent component of agents' income ($\PInc_t$) often follows a geometric random walk. At any time, these economies include agents with different levels of permanent income. To find an aggregate characteristic of these economies such as aggregate consumption $\aggC_t$, one must integrate over permanent income and all the other relevant state variables
#
# \begin{equation*}
# \aggC_t = \int \int C(\text{State},\PInc) \times f_t(\text{State},\PInc) \, d\text{State}\, d\PInc, 
=======
# Macroeconomic models with heterogeneous agents sometimes incorporate a microeconomic income process with a permanent component ($\mathbf{p}_t$) that follows a geometric random walk. To find an aggregate characteristic of these economies such as aggregate consumption $\bar{\textbf{C}}_t$, one must integrate over permanent income (and all the other relevant state variables):
#
# \begin{equation*}\newcommand{\mLvl}{\mathbf{m}}
# \bar{\textbf{C}}_t = \int \int c(\mLvl,\mathbf{p}) \times f_t(\mLvl,\mathbf{p}) \, d \mLvl\, d\mathbf{p}, 
>>>>>>> 65ee23d7
# \end{equation*}
#
# where $\mLvl$ denotes any other state variables that consumption might depend on, $c(\cdot,\cdot)$ is the individual consumption function, and $f_t(\cdot,\cdot)$ is the joint density function of permanent income and the other state variables at time $t$.
#
# Under the usual assumption of Constant Relative Risk Aversion utility and standard assumptions about the budget constraint, such models are homothetic in permanent income (see [Carroll (2021)](https://econ-ark.github.io/BufferStockTheory). This means that for a state variable $\mLvl$ one can solve for a normalized policy function $c(\cdot)$ such that
#
# \begin{equation*}
<<<<<<< HEAD
#     C(\text{State},\PInc) = c\left(\frac{1}{\PInc}\times \text{State}\right)\times \PInc \qquad \forall \, (\text{State},\PInc).
# \end{equation*}
#
# In practice, this implies that one can defined a normalized state vector $\widetilde{\text{State}} = \text{State}/\PInc$ and solve for the normalized policy function. This eliminates one dimension of the optimization problem problem, $\PInc$.
=======
#     c(\mLvl,\mathbf{p}) = c\left(\frac{1}{\mathbf{p}}\times \mLvl\right)\times \mathbf{p} \qquad \forall \, (\mLvl,\mathbf{p}).
# \end{equation*}
#
#
# In practice, this implies that one can defined a normalized state vector $\newcommand{\mNrm}{m}\mNrm = \mLvl/\mathbf{p}$ and solve for the normalized policy function. This eliminates one dimension of the optimization problem problem, $\mathbf{p}$.
>>>>>>> 65ee23d7
#
# While convenient for the solution of the agents' optimization problem, homotheticity has not simplified our aggregation calculations as we still have
#
# \begin{equation*}
# \begin{split}
<<<<<<< HEAD
# \aggC_t =& \int \int C(\text{State},\PInc) \times f_t(\text{State},\PInc) \, d\text{State}\, d\PInc\\
# =& \int \int c\left(\frac{1}{\PInc}\times \text{State}\right)\times \PInc \times f_t(\text{State},\PInc) \, d\text{State}\, d\PInc,
=======
# \bar{\textbf{C}}_t =& \int \int c(\mLvl,\mathbf{p}) \times f_t(\mLvl,\mathbf{p}) \, d\mLvl\, d\mathbf{p}\\
# =& \int \int c\left(\frac{1}{\mathbf{p}}\times \mLvl\right)\times \mathbf{p} \times f_t(\mLvl,\mathbf{p}) \, d\mLvl\, d\mathbf{p},
>>>>>>> 65ee23d7
# \end{split}
# \end{equation*}
#
# which depends on $P$.
#
<<<<<<< HEAD
# To further complicate matters, we usually do not have analytical expressions for $c(\cdot)$ or $f_t(\text{State},\PInc)$. What we do in practice is to simulate a population $I$ of agents for a large number of periods $T$ using the model's policy functions and transition equations. The result is a set of observations $\{\text{State}_{i,t},\PInc_{i,t}\}_{i\in I, 0\leq t\leq T}$ which we then use to approximate
#
# \begin{equation*}
# \aggC_t \approx \frac{1}{|I|}\sum_{i \in I} c\left(\frac{1}{\PInc_{i,t}}\times \text{State}_{i,t}\right)\times \PInc_{i,t}. 
=======
# To further complicate matters, we usually do not have analytical expressions for $c(\cdot)$ or $f_t(\mLvl,\mathbf{p})$. What we do in practice is to simulate a population $I$ of agents for a large number of periods $T$ using the model's policy functions and transition equations. The result is a set of observations $\{\mLvl_{i,t},\mathbf{p}_{i,t}\}_{i\in I, 0\leq t\leq T}$ which we then use to approximate
#
# \begin{equation*}
# \bar{\textbf{C}}_t \approx \frac{1}{|I|}\sum_{i \in I} c\left(\frac{1}{\mathbf{p}_{i,t}}\times \mLvl_{i,t}\right)\times \mathbf{p}_{i,t}. 
>>>>>>> 65ee23d7
# \end{equation*}
#
# At least two features of the previous strategy are unpleasant:
# - We have to simulate the distribution of permanent income, even though the model's solution does not depend on it.
<<<<<<< HEAD
# - As a geometric random walk, permanent income might have an unbounded distribution with a thick right tail. Since $\PInc_{i,t}$ appears multiplicatively in our approximation, agents with high permanent incomes will be the most important to our results. Therefore, it is important for our simulated population to achieve a good approximation of the distribution of permanent income in its thick right tail, which will require us to use many agents.
=======
# - As a geometric random walk, permanent income might have an unbounded distribution with a thick right tail. Since $\mathbf{p}_{i,t}$ appears multiplicatively in our approximation, agents with high permanent incomes will be the most important in determining levels of aggregate variables. Therefore, it is important for our simulated population to achieve a good approximation of the distribution of permanent income in its thick right tail, which will require us to use many agents.
>>>>>>> 65ee23d7
#
# [CITE HARMENBERG 2021] presents a way to resolve the previous two points. His solution constructs a distribution $\widetilde{f}_t(\cdot)$ of the normalized state vector that he calls **the permanent-income neutral measure** and which has the convenient property that
#
# \begin{equation*}
# \begin{split}
<<<<<<< HEAD
# \aggC_t =& \int \int c\left(\frac{1}{\PInc}\times \text{State}\right)\times \PInc \times f_t(\text{State},\PInc) \, d\text{State}\, d\PInc\\
# =& \int c\left(\widetilde{\text{State}}\right) \times \widetilde{f}(\widetilde{\text{State}}) \, d\widetilde{\text{State}}
=======
# \bar{\textbf{C}}_t =& \int \int c\left(\frac{1}{\mathbf{p}}\times \mLvl\right)\times \mathbf{p} \times f_t(\mLvl,\mathbf{p}) \, d\mLvl\, d\mathbf{p}\\
# =& \int c\left(\mNrm\right) \times \widetilde{\psi}(\mNrm) \, d\mNrm
>>>>>>> 65ee23d7
# \end{split}
# \end{equation*}
#
# Therefore, his solution allows us to calculate aggregate variables without the need to keep track of the distribution of permanent income. Additionally, the method eliminates the issue of a small number of agents in the tail having an outsized influence in our approximation and this makes it much more precise.
#
# This notebook briefly describes Harmenberg's method and demonstrates its implementation in the HARK toolkit.

# %% [markdown]
# # Description of the method
#
# To illustrate Harmenberg's idea, consider a model in which:
<<<<<<< HEAD
# - The indivudual agent's problem has two state variables:
#     - His market resources $\mathbf{m}_{i,t}$.
#     - His permanent income $P_{i,t}$.
#     
#     
# - The agent's problem is homothetic in his permanent income, so that we can define $m_t = \mathbf{m}_t/P_t$ and find a normalized policy function $c(\cdot)$ such that $$c(\frac{\mathbf{m}_t}{P_t})*P_t = \mathbf{c}(\mathbf{m}_t, P_t)\quad \forall(\mathbf{m}_t, P_t)$$ where $\mathbf{c}(\cdot,\cdot)$ is the optimal consumption function.
#
#
# - $P_t$ evolves according to $$P_{t+1} = \PermGroFac \PermShk_{t+1} P_t,$$ where $\eta_{t+1}$ is a shock with density function $f_\PermShk(\cdot)$ satisfying $E_t[\PermShk_{t+1}] = 1$.
#
#
# To compute aggregate consumption $\bar{C}_t$ in this model, we would follow the approach from above
# \begin{equation*}
# \bar{C}_t = \int \int c(m)\times\PInc \times \psi_t(m,\PInc) \, d\text{m}\, d\PInc,
# \end{equation*}
# where $\mPdist_t(m,\PInc)$ is the measure of agents with normalized resources $m$ and permanent income $P$.
#
# ## First insight
#
# The first of Harmenberg's insights is that the previous integral can be rearranged as
# \begin{equation*}
# \aggC_t = \int c(m)\left(\int \PInc \times \mPdist_t(m,\PInc) \, d\PInc\right) \, d\text{m}.
# \end{equation*}
# The inner integral, $\int \PInc \times \mPdist_t(m,\PInc) \, d\PInc$, is a function of $m$ and it measures *the total amount of permanent income accruing to agents with normalized market resources of* $m$. De-trending this object from deterministic growth in permanent income, Harmenberg defines the *permanent-income-weighted distribution* $\PIWmea(\cdot)$ as
#
# \begin{equation*}
# \PIWmea_t(m) \def \PermGroFac^{-t}\int \PInc \times \mPdist_t(m,\PInc) \, d\PInc.
# \end{equation*}
#
#
# The definition allows us to rewrite
# \begin{equation}\label{eq:aggC}
# \aggC = \PermGroFac^t \int c(m) \times \PIWmea_t(m) \, dm,
# \end{equation}
# but there is no computational advances yet. We have hidden the joint distribution of $(\PInc,m)$ inside the object we have defined. This makes us notice that $\PIWmea$ is the only object besides the solution that we need in order to compute aggregate consumption. But we still have no practial way of computing or approximating $\PIWmea$.
#
#
# ## Second insight
#
# Harmenberg's second insight produces a simple way of generating simulated counterparts of $\PIWmea$ without having to simulate permanent incomes.
#
# We start with the density function of $m_{t+1}$ given $m_t$ and $\PermShk_{t+1}$, $\kernel(m_{t+1}|m_t,\PermShk_{t+1})$. This density will depend on the model's transition equations and draws of random variables like transitory shocks to income in $t+1$ or random returns to savings between $t$ and $t+1$. If we can simulate those things, then we can sample from $\kernel(\cdot|m_t,\PermShk_t)$.
#
# Harmenberg shows that
# \begin{equation}\label{eq:transition}
# \PIWmea_{t+1}(m_{t+1}) = \int \kernel(m_{t+1}|m_t, \PermShk_t) \PINmeasure(\PermShk_{t+1}) \PIWmea_t(m_t)\, dm_t\, d\PermShk_{t+1},
# \end{equation}
# where $\PINmeasure$ is an altered density function for the permanent income shocks $\PermShk$, which we call the *permanent-income-neutral* measure, and which relates to the original density through $$\PINmeasure(\PermShk_{t+1})\def \PermShk_{t+1}f_{\PermShk}(\PermShk_{t+1})\,\,\, \forall \PermShk_{t+1}.$$
#
#
# The remarkable aspect of Equation \ref{eq:transition} is that it gives us a way to obtain a distribution whose $m$ is distributed according to $\PIWmea_{t+1}$ from one whose $m$ is distributed according to $\PIWmea_t$:
# - Start with a population whose $m$ is distributed according to $\PIWmea_t$.
# - Give that population permanent income shocks with distribution $\PINmeasure$.
# - Apply the transition equations and other shocks of the model to obtain $m_{t+1}$ from $m_{t}$ and $\PermShk_{t+1}$ for every agent.
# - The distribution of $m$ across the resulting population will be $\PIWmea_{t+1}$.
#
# Notice that the only change in these steps from what how we would usually simulate the model is that we now draw permanent income shocks from $\PINmeasure$ instead of $f_{\PermShk}$. Therefore, with this procedure we can approximate $\PIWmea_t$ and compute aggregate using formulas like Equation \ref{eq:aggC}, all without tracking permanent income and with few changes to the code we use to simulate the model.
=======
# - The individual agent's problem has two state variables:
#     - Market resources $\mLvl_{i,t}$.
#     - Permanent income $\mathbf{p}_{i,t}$.
#     
# - The agent's problem is homothetic in permanent income, so that we can define $m_t = \mLvl_t/\mathbf{p}_t$ and find a normalized policy function $c(\cdot)$ such that $$c(\mNrm) \times \mathbf{p}_t = \mathbf{c}(\mLvl_t, \mathbf{p}_t)\quad \forall(\mLvl_t, \mathbf{p}_t)$$ where $\mathbf{c}(\cdot,\cdot)$ is the optimal consumption function.
#
# - $\mathbf{p}_t$ evolves according to $$\mathbf{p}_{t+1} = \Gamma \eta_{t+1} \mathbf{p}_t,$$ where $\eta_{t+1}$ is a shock with density function $f_\eta(\cdot)$ satisfying $E_t[\eta_{t+1}] = 1$.
#
# To compute aggregate consumption $\bar{C}_t$ in this model, we would follow the approach from above
# \begin{equation*}
# \bar{C}_t = \int \int c(m)\times\mathbf{p} \times \psi_t(m,\mathbf{p}) \, d\text{m}\, d\mathbf{p},
# \end{equation*}
# where $\psi_t(m,\mathbf{p})$ is the measure of agents with normalized resources $m$ and permanent income $\mathbf{p}$.
#
# The first of Harmenberg's insights is that the previous integral can be rearranged as
# \begin{equation*}
# \bar{C}_t = \int c(m)\left(\int \mathbf{p} \times \psi_t(m,\mathbf{p}) d\mathbf{p}\right) \, d\mNrm.
# \end{equation*}
# The inner integral, $\int \mathbf{p} \times \psi_t(m,\mathbf{p}) d\mathbf{p}$, is a function of $m$ and it measures *the total amount of permanent income accruing to agents with normalizer market resources of* $m$.
>>>>>>> 65ee23d7

# %% [markdown]
# # Harmenberg's method in HARK
#
# Harmenberg's method for simulations under the permanent-income-neutral measure is available in [HARK's `IndShockConsumerType` class](https://github.com/econ-ark/HARK/blob/master/HARK/ConsumptionSaving/ConsIndShockModel.py) and the models that inherit its income process, such as [`PortfolioConsumerType`](https://github.com/econ-ark/HARK/blob/master/HARK/ConsumptionSaving/ConsPortfolioModel.py).
#
# As the cell below illustrates, using Harmenberg's method in HARK simply requires setting an agent's property `agent.neutral_measure = True` and then computing the discrete approximation to the income process. After these steps, `agent.simulate` will simulate the model using Harmenberg's permanent-income-neutral measure.

# %% code_folding=[]
# Create an infinite horizon agent with the default parametrization
example = IndShockConsumerType(**dict_harmenberg, verbose = 0)
example.cycles = 0

# Solve for the consumption function
example.solve()

# Simulation under the base measure
example.initialize_sim()
example.simulate()

# Harmenberg permanent-income-neutral simulation
example.neutral_measure = True
example.update_income_process()
example.initialize_sim()
example.simulate()

# %% [markdown]
# All we had to do differently to simulate using the permanent-income-neutral measure was to set the agent's property `neutral_measure=True`.
#
# This is noticed when the function `update_income_process` re-constructs the agent's income process. The specific lines that achieve the change of measure in HARK are in [this link](https://github.com/econ-ark/HARK/blob/760df611a6ec2ff147d00b7d866dbab6fc4e18a1/HARK/ConsumptionSaving/ConsIndShockModel.py#L2734-L2735), or reproduced here:
#
# ```python
# if self.neutral_measure == True:
#     PermShkDstn_t.pmf = PermShkDstn_t.X*PermShkDstn_t.pmf
# ```
#
# Simple!

# %% [markdown]
# # The gains in efficiency from using Harmenberg's method
#
# To demonstrate the gain in efficiency from using Harmenberg's method, we will set up the following experiment.
#
<<<<<<< HEAD
# Consider an economy populated by [Buffer-Stock agents](https://llorracc.github.io/BufferStockTheory/), whose individual-level state variables are market resources $\mathbf{m}_t$ and permanent income $\PInc_t$. [CITE BUFFER STOCK THEORY] shows that this type of agents has an homothetic consumption function, so that we can define normalized market resources $m_t \def \mathbf{m}_t / \PInc_t$, solve for a normalized consumption function $c(\cdot)$, and express the consumption function as $\mathbf{c}(\mathbf{m},\PInc) = c(m)\times\PInc$.
#
# Assume further that mortality, impatience, and permanent income growth are such that the economy converges to stable joint distribution of $m$ and $\PInc$ characterized by the density function $\mPdist(\cdot,\cdot)$. Under these conditions, define the stable level of aggregate market resources and consumption as
=======
# Consider an economy populated by [Buffer-Stock agents](https://llorracc.github.io/BufferStockTheory/), whose individual-level state variables are market resources $\mLvl_t$ and permanent income $\mathbf{p}_t$. Such agents have a [homothetic consumption function](https://econ-ark.github.io/BufferStockTheory/#The-Problem-Can-Be-Normalized-By-Permanent-Income), so that we can define normalized market resources $m_t \equiv \mLvl_t / \mathbf{p}_t$, solve for a normalized consumption function $c(\cdot)$, and express the consumption function as $\textbf{c}(\mLvl,\mathbf{p}) = c(m)\times\mathbf{p}$.
>>>>>>> 65ee23d7
#
# Assume further that mortality, impatience, and permanent income growth are such that the economy converges to stable joint distribution of $m$ and $\mathbf{p}$ characterized by the density function $f(\cdot,\cdot)$. Under these conditions, define the stable level of aggregate market resources and consumption as
# \begin{equation}
<<<<<<< HEAD
#     \aggM \def \int \int m \times \PInc \times \mPdist(m, \PInc)\,dm\,d\PInc, \qquad
#     \aggC \def \int \int c(m) \times \PInc \times \mPdist(m, \PInc)\,dm\,d\PInc.
# \end{equation}
#
# If we could simulate the economy with a continuum of agents we would find that, over time, our estimate of aggregate market resources $\aggMest_t$ would converge to $\aggM$ and our estimate of aggregate consumption $\aggCest_t$ would converge to $\aggC$. Therefore, if we computed our aggregate estimates at different periods in time we would find them to be close:
# \begin{equation}
#     \aggMest_t \approx \aggMest_{t+n} \approx \aggM\qquad
#     \text{ and } \qquad
#     \aggCest_t \approx \aggCest_{t+n} \approx \aggC,\qquad
=======
#     \bar{\mLvl} \equiv \int \int m \times \mathbf{p} \times f(m, \mathbf{p})\,dm\,d\mathbf{p}, \qquad
#     \bar{\textbf{C}} \equiv \int \int c(m) \times \mathbf{p} \times f(m, \mathbf{p})\,dm\,d\mathbf{p}.
# \end{equation}
#
# If we could simulate the economy with a continuum of agents we would find that, over time, our estimate of aggregate market resources $\hat{\bar{\mLvl}}_t$ would converge to $\bar{\mLvl}$ and our estimate of aggregate consumption $\hat{\bar{\textbf{C}}}_t$ would converge to $\bar{\textbf{C}}$. Therefore, if we computed our aggregate estimates at different periods in time we would find them to be close:
# \begin{equation}
#     \hat{\bar{\mLvl}}_t \approx \hat{\bar{\mLvl}}_{t+n} \approx \bar{\mLvl}\quad
#     \text{and} \quad
#     \hat{\bar{\textbf{C}}}_t \approx \hat{\bar{\textbf{C}}}_{t+n} \approx \bar{\textbf{C}},\quad
>>>>>>> 65ee23d7
#     \text{for } n>0 \text{ and } t \text{ large enough}.
# \end{equation}
#
# In practice, however, we rely on approximations using a finite number of agents $I$. Our estimates of aggregate market resources and consumption at time $t$ are
#
# \begin{equation}
<<<<<<< HEAD
# \aggMest_t \def \frac{1}{I} \sum_{i=1}^{I} m_{i,t}\times\PInc_{i,t}, \quad \aggCest_t \def \frac{1}{I} \sum_{i=1}^{I} c(m_{i,t})\times\PInc_{i,t},
=======
# \hat{\bar{\mLvl}}_t \equiv \frac{1}{I} \sum_{i=1}^{I} m_{i,t}\times\mathbf{p}_{i,t}, \quad \hat{\bar{\textbf{C}}}_t \equiv \frac{1}{I} \sum_{i=1}^{I} c(m_{i,t})\times\mathbf{p}_{i,t},
>>>>>>> 65ee23d7
# \end{equation}
#
# under the basic simulation strategy or
#
# \begin{equation}
<<<<<<< HEAD
# \aggMest_t \def \frac{1}{I} \sum_{i=1}^{I} \tilde{m}_{i,t}, \quad \aggCest_t \def \frac{1}{I} \sum_{i=1}^{I} c(\tilde{m}_{i,t}),
=======
# \hat{\bar{\mLvl}}_t \equiv \frac{1}{I} \sum_{i=1}^{I} \tilde{m}_{i,t}, \quad \hat{\bar{\textbf{C}}}_t \equiv \frac{1}{I} \sum_{i=1}^{I} c(\tilde{m}_{i,t}),
>>>>>>> 65ee23d7
# \end{equation}
#
# if we use Harmenberg's method to simulate the distribution of normalized market resources under the permanent-income neutral measure.
#
<<<<<<< HEAD
# If we do not use enough agents, our distributions of agents over state variables will be inconsistent at approximating their continuous counterpartes. Additionally, they will depend on the sequences of shocks that the agents receive. The time-dependence will cause fluctuations in $\aggMest_t$ and $\aggCest_t$. Therefore an informal way to measure the precision of our approximations is to examine the amplitude of these fluctuations:
#
# 1. Simulate the economy for a long time $T_0$.
# 2. Sample our aggregate estimates at regular intervals after $T_0$. Letting the sampling times be $\mathcal{T}\def \{T_0 + \Delta t\times n\}_{n=0,1,...,N}$, obtain $\{\aggMest_t\}_{t\in\mathcal{T}}$ and $\{\aggCest_t\}_{t\in\mathcal{T}}$.
# 3. Compute the variance of approximation samples $\text{Var}\left(\{\aggMest_t\}_{t\in\mathcal{T}}\right)$ and $\text{Var}\left(\{\aggCest_t\}_{t\in\mathcal{T}}\right)$.
=======
# If we do not use enough agents, our distributions of agents over state variables will be inconsistent at approximating their continuous counterpartes. Additionally, they will depend on the sequences of shocks that the agents receive. The time-dependence will cause fluctuations in $\hat{\bar{\mLvl}}_t$ and $\hat{\bar{\textbf{C}}}_t$. Therefore an informal way to measure the precision of our approximations is to examine the amplitude of these fluctuations:
#
# 1. Simulate the economy for a long time $T_0$.
# 2. Sample our aggregate estimates at regular intervals after $T_0$. Letting the sampling times be $\mathcal{T}\equiv \{T_0 + \Delta t\times n\}_{n=0,1,...,N}$, obtain $\{\hat{\bar{\mLvl}}_t\}_{t\in\mathcal{T}}$ and $\{\hat{\bar{\textbf{C}}}_t\}_{t\in\mathcal{T}}$.
# 3. Compute the variance of approximation samples $\text{Var}\left(\{\hat{\bar{\mLvl}}_t\}_{t\in\mathcal{T}}\right)$ and $\text{Var}\left(\{\hat{\bar{\textbf{C}}}_t\}_{t\in\mathcal{T}}\right)$.
>>>>>>> 65ee23d7
#
# We will now perform exactly this experiment: We will examine the fluctuations in aggregates when they are approximated using the basic simulation strategy and Harmenberg's permanent-income-neutral measure. Since each approximation can be made arbitrarily good by increasing the number of agents it uses, we will examine the variances of aggregates for various sample sizes.
#
# First, some setup.

# %% Experiment setup
# How long to run the economies without sampling? T_0
burnin = 2000
# Fixed intervals between sampling aggregates, Δt
sample_every = 50
# How many times to sample the aggregates? n
n_sample = 100

# Create a vector with all the times at which we'll sample
sample_periods = np.arange(start=burnin,
                           stop = burnin+sample_every*n_sample,
                           step = sample_every, dtype = int)

# Maximum number of aggents that we will use for our approximations
max_agents = 10000

# %% Define function to get our stats of interest code_folding=[0]
# Now create a function that takes HARK's simulation output
# and computes all the summary statistics we need

def sumstats(sims, sample_periods):
    
    # sims will be an array in the shape of hark's
    # agent.history elements
    
    # Columns are different agents and rows are different times.
    # Subset the times at which we'll sample and transpose.
    samples = pd.DataFrame(sims[sample_periods,].T)
    
    # Get rolling averages over agents. This will tell us
    # What our aggregate estimate would be if we had each possible
    # sample size
    avgs = samples.expanding(1).mean()
    
    # Now get the mean and standard deviations across time with
    # every number of agents
    means = avgs.mean(axis = 1)
    stds = avgs.std(axis = 1)
    
    # Also return the full sampl on the last simulation period
    return {'means':  means, 'stds': stds, 'dist_last': sims[-1,]}


# %% [markdown]
# # Make sure the parametrization satisfies Szeidl and Harmenberg convergence conditions.
#
# TODO

# %% [markdown]
# We now configure and solve a buffer-stock agent with a default parametrization. The only interesting aspect of the parametrization we use is that it guarantees that the distribution of permanent income has a stable limit, as opposed to drifting forever.

# %% Create and simulate agent
# Create and solve agent
dict_harmenberg.update(
    {'T_sim': max(sample_periods)+1, 'AgentCount': max_agents,
     'track_vars': [ 'mNrm','cNrm','pLvl']}
)

example = IndShockConsumerType(**dict_harmenberg, verbose = 0)
example.cycles = 0
example.solve()

# %% [markdown]
# Under the basic simulation strategy, we have to de-normalize market resources and consumption multiplying them by permanent income. Only then we construct our statistics of interest.

# %%
# Base simulation
example.initialize_sim()
example.simulate()

M_base = sumstats(example.history['mNrm'] * example.history['pLvl'],
                  sample_periods)

C_base = sumstats(example.history['cNrm'] * example.history['pLvl'],
                  sample_periods)

# %% [markdown]
# Update and simulate using Harmenberg's strategy. This time, not multiplying by permanent income.

# %%
# Harmenberg PIN simulation
example.neutral_measure = True
example.update_income_process()
example.track_vars = [ 'mNrm','cNrm']
example.initialize_sim()
example.simulate()

M_pin = sumstats(example.history['mNrm'], sample_periods)
C_pin = sumstats(example.history['cNrm'], sample_periods)

# %% [markdown]
# We can now compare the two methods my plotting our measure of precision for different numbers of simulated agents.

# %% Plots code_folding=[0]
# Plots
nagents = np.arange(1,max_agents+1,1)

# Market resources
fig, axs = plt.subplots(2, figsize = (10,7), constrained_layout=True)

fig.suptitle('Estimates of Aggregate Market Resources', fontsize=16)
axs[0].plot(nagents, M_base['stds'], label = 'Base')
axs[0].plot(nagents, M_pin['stds'], label = 'Perm. Inc. Neutral')
axs[0].set_yscale('log')
axs[0].set_xscale('log')
axs[0].set_title('Variance', fontsize=14)
axs[0].set_ylabel(r'$Var\left(\{\hat{\bar{M}}_t\}_{t\in\mathcal{T}}\right)$', fontsize = 14)
axs[0].set_xlabel('Number of Agents', fontsize=12)
axs[0].grid()
axs[0].legend(fontsize=12)

axs[1].plot(nagents, M_base['means'], label = 'Base')
axs[1].plot(nagents, M_pin['means'], label = 'Perm. Inc. Neutral')
axs[1].set_xscale('log')
axs[1].set_title('Average', fontsize=14)
axs[1].set_ylabel(r'$Avg\left(\{\hat{\bar{M}}_t\}_{t\in\mathcal{T}}\right)$', fontsize=14)
axs[1].set_xlabel('Number of Agents', fontsize=12)
axs[1].grid()
plt.show()

# %% [markdown]
<<<<<<< HEAD
# The previous plot highlights the gain in efficiency from Harmenberg's method: it attains any given level of precission ($\text{Var}\left(\{\aggMest_t\}_{t\in\mathcal{T}}\right)$) with roughly **one tenth** of the agents needed by the standard method to achieve that same level.
=======
# The previous plot highlights the gain in efficiency from Harmenberg's method: it attains any given level of precission ($\text{Var}\left(\{\hat{\bar{\mLvl}}_t\}_{t\in\mathcal{T}}\right)$) with roughly **one tenth** of the agents needed by the standard method to achieve that same level.
>>>>>>> 65ee23d7
#
# We now examine consumption.

# %%
# Consumption
fig, axs = plt.subplots(2, figsize = (10,7), constrained_layout=True)

fig.suptitle('Estimates of Aggregate Consumption', fontsize=16)
axs[0].plot(nagents, C_base['stds'], label = 'Base')
axs[0].plot(nagents, C_pin['stds'], label = 'Perm. Inc. Neutral')
axs[0].set_yscale('log')
axs[0].set_xscale('log')
axs[0].set_title('Variance', fontsize=14)
axs[0].set_ylabel(r'$Var\left(\{\hat{\bar{C}}_t\}_{t\in\mathcal{T}}\right)$', fontsize = 14)
axs[0].set_xlabel('Number of Agents', fontsize=12)
axs[0].grid()
axs[0].legend(fontsize=12)

axs[1].plot(nagents, C_base['means'], label = 'Base')
axs[1].plot(nagents, C_pin['means'], label = 'Perm. Inc. Neutral')
axs[1].set_xscale('log')
axs[1].set_title('Average', fontsize=14)
axs[1].set_ylabel(r'$Avg\left(\{\hat{\bar{C}}_t\}_{t\in\mathcal{T}}\right)$', fontsize=14)
axs[1].set_xlabel('Number of Agents', fontsize=12)
axs[1].grid()
plt.show()

# %% [markdown]
# The variance plot shows that the efficiency gains are even greater for consumption: Harmenberg's method requires rouglhy **one-hundredth** of the agents that the standard method would require for a given precision, and at a fixed number of agents it is **ten times more precise**!

# %% [markdown]
# # Comparison of the PIN-measure and the base measure
#
# TODO

# %%
mdists = pd.DataFrame({'Base': M_base['dist_last'],
                       'PIN': M_pin['dist_last']})

mdists.plot.kde()
plt.xlim([0,10])<|MERGE_RESOLUTION|>--- conflicted
+++ resolved
@@ -7,11 +7,7 @@
 #       extension: .py
 #       format_name: percent
 #       format_version: '1.3'
-<<<<<<< HEAD
 #       jupytext_version: 1.13.1
-=======
-#       jupytext_version: 1.11.2
->>>>>>> 65ee23d7
 #   kernelspec:
 #     display_name: Python 3
 #     language: python
@@ -59,17 +55,10 @@
 # %% [markdown]
 # # Description of the problem
 #
-<<<<<<< HEAD
-# In macroeconomic models with heterogeneous agents, the permanent component of agents' income ($\PInc_t$) often follows a geometric random walk. At any time, these economies include agents with different levels of permanent income. To find an aggregate characteristic of these economies such as aggregate consumption $\aggC_t$, one must integrate over permanent income and all the other relevant state variables
-#
-# \begin{equation*}
-# \aggC_t = \int \int C(\text{State},\PInc) \times f_t(\text{State},\PInc) \, d\text{State}\, d\PInc, 
-=======
 # Macroeconomic models with heterogeneous agents sometimes incorporate a microeconomic income process with a permanent component ($\mathbf{p}_t$) that follows a geometric random walk. To find an aggregate characteristic of these economies such as aggregate consumption $\bar{\textbf{C}}_t$, one must integrate over permanent income (and all the other relevant state variables):
 #
 # \begin{equation*}\newcommand{\mLvl}{\mathbf{m}}
 # \bar{\textbf{C}}_t = \int \int c(\mLvl,\mathbf{p}) \times f_t(\mLvl,\mathbf{p}) \, d \mLvl\, d\mathbf{p}, 
->>>>>>> 65ee23d7
 # \end{equation*}
 #
 # where $\mLvl$ denotes any other state variables that consumption might depend on, $c(\cdot,\cdot)$ is the individual consumption function, and $f_t(\cdot,\cdot)$ is the joint density function of permanent income and the other state variables at time $t$.
@@ -77,67 +66,39 @@
 # Under the usual assumption of Constant Relative Risk Aversion utility and standard assumptions about the budget constraint, such models are homothetic in permanent income (see [Carroll (2021)](https://econ-ark.github.io/BufferStockTheory). This means that for a state variable $\mLvl$ one can solve for a normalized policy function $c(\cdot)$ such that
 #
 # \begin{equation*}
-<<<<<<< HEAD
-#     C(\text{State},\PInc) = c\left(\frac{1}{\PInc}\times \text{State}\right)\times \PInc \qquad \forall \, (\text{State},\PInc).
-# \end{equation*}
-#
-# In practice, this implies that one can defined a normalized state vector $\widetilde{\text{State}} = \text{State}/\PInc$ and solve for the normalized policy function. This eliminates one dimension of the optimization problem problem, $\PInc$.
-=======
 #     c(\mLvl,\mathbf{p}) = c\left(\frac{1}{\mathbf{p}}\times \mLvl\right)\times \mathbf{p} \qquad \forall \, (\mLvl,\mathbf{p}).
 # \end{equation*}
 #
 #
 # In practice, this implies that one can defined a normalized state vector $\newcommand{\mNrm}{m}\mNrm = \mLvl/\mathbf{p}$ and solve for the normalized policy function. This eliminates one dimension of the optimization problem problem, $\mathbf{p}$.
->>>>>>> 65ee23d7
 #
 # While convenient for the solution of the agents' optimization problem, homotheticity has not simplified our aggregation calculations as we still have
 #
 # \begin{equation*}
 # \begin{split}
-<<<<<<< HEAD
-# \aggC_t =& \int \int C(\text{State},\PInc) \times f_t(\text{State},\PInc) \, d\text{State}\, d\PInc\\
-# =& \int \int c\left(\frac{1}{\PInc}\times \text{State}\right)\times \PInc \times f_t(\text{State},\PInc) \, d\text{State}\, d\PInc,
-=======
 # \bar{\textbf{C}}_t =& \int \int c(\mLvl,\mathbf{p}) \times f_t(\mLvl,\mathbf{p}) \, d\mLvl\, d\mathbf{p}\\
 # =& \int \int c\left(\frac{1}{\mathbf{p}}\times \mLvl\right)\times \mathbf{p} \times f_t(\mLvl,\mathbf{p}) \, d\mLvl\, d\mathbf{p},
->>>>>>> 65ee23d7
 # \end{split}
 # \end{equation*}
 #
 # which depends on $P$.
 #
-<<<<<<< HEAD
-# To further complicate matters, we usually do not have analytical expressions for $c(\cdot)$ or $f_t(\text{State},\PInc)$. What we do in practice is to simulate a population $I$ of agents for a large number of periods $T$ using the model's policy functions and transition equations. The result is a set of observations $\{\text{State}_{i,t},\PInc_{i,t}\}_{i\in I, 0\leq t\leq T}$ which we then use to approximate
-#
-# \begin{equation*}
-# \aggC_t \approx \frac{1}{|I|}\sum_{i \in I} c\left(\frac{1}{\PInc_{i,t}}\times \text{State}_{i,t}\right)\times \PInc_{i,t}. 
-=======
 # To further complicate matters, we usually do not have analytical expressions for $c(\cdot)$ or $f_t(\mLvl,\mathbf{p})$. What we do in practice is to simulate a population $I$ of agents for a large number of periods $T$ using the model's policy functions and transition equations. The result is a set of observations $\{\mLvl_{i,t},\mathbf{p}_{i,t}\}_{i\in I, 0\leq t\leq T}$ which we then use to approximate
 #
 # \begin{equation*}
 # \bar{\textbf{C}}_t \approx \frac{1}{|I|}\sum_{i \in I} c\left(\frac{1}{\mathbf{p}_{i,t}}\times \mLvl_{i,t}\right)\times \mathbf{p}_{i,t}. 
->>>>>>> 65ee23d7
 # \end{equation*}
 #
 # At least two features of the previous strategy are unpleasant:
 # - We have to simulate the distribution of permanent income, even though the model's solution does not depend on it.
-<<<<<<< HEAD
-# - As a geometric random walk, permanent income might have an unbounded distribution with a thick right tail. Since $\PInc_{i,t}$ appears multiplicatively in our approximation, agents with high permanent incomes will be the most important to our results. Therefore, it is important for our simulated population to achieve a good approximation of the distribution of permanent income in its thick right tail, which will require us to use many agents.
-=======
 # - As a geometric random walk, permanent income might have an unbounded distribution with a thick right tail. Since $\mathbf{p}_{i,t}$ appears multiplicatively in our approximation, agents with high permanent incomes will be the most important in determining levels of aggregate variables. Therefore, it is important for our simulated population to achieve a good approximation of the distribution of permanent income in its thick right tail, which will require us to use many agents.
->>>>>>> 65ee23d7
 #
 # [CITE HARMENBERG 2021] presents a way to resolve the previous two points. His solution constructs a distribution $\widetilde{f}_t(\cdot)$ of the normalized state vector that he calls **the permanent-income neutral measure** and which has the convenient property that
 #
 # \begin{equation*}
 # \begin{split}
-<<<<<<< HEAD
-# \aggC_t =& \int \int c\left(\frac{1}{\PInc}\times \text{State}\right)\times \PInc \times f_t(\text{State},\PInc) \, d\text{State}\, d\PInc\\
-# =& \int c\left(\widetilde{\text{State}}\right) \times \widetilde{f}(\widetilde{\text{State}}) \, d\widetilde{\text{State}}
-=======
 # \bar{\textbf{C}}_t =& \int \int c\left(\frac{1}{\mathbf{p}}\times \mLvl\right)\times \mathbf{p} \times f_t(\mLvl,\mathbf{p}) \, d\mLvl\, d\mathbf{p}\\
 # =& \int c\left(\mNrm\right) \times \widetilde{\psi}(\mNrm) \, d\mNrm
->>>>>>> 65ee23d7
 # \end{split}
 # \end{equation*}
 #
@@ -149,7 +110,26 @@
 # # Description of the method
 #
 # To illustrate Harmenberg's idea, consider a model in which:
-<<<<<<< HEAD
+# - The individual agent's problem has two state variables:
+#     - Market resources $\mLvl_{i,t}$.
+#     - Permanent income $\mathbf{p}_{i,t}$.
+#     
+# - The agent's problem is homothetic in permanent income, so that we can define $m_t = \mLvl_t/\mathbf{p}_t$ and find a normalized policy function $c(\cdot)$ such that $$c(\mNrm) \times \mathbf{p}_t = \mathbf{c}(\mLvl_t, \mathbf{p}_t)\quad \forall(\mLvl_t, \mathbf{p}_t)$$ where $\mathbf{c}(\cdot,\cdot)$ is the optimal consumption function.
+#
+# - $\mathbf{p}_t$ evolves according to $$\mathbf{p}_{t+1} = \Gamma \eta_{t+1} \mathbf{p}_t,$$ where $\eta_{t+1}$ is a shock with density function $f_\eta(\cdot)$ satisfying $E_t[\eta_{t+1}] = 1$.
+#
+# To compute aggregate consumption $\bar{C}_t$ in this model, we would follow the approach from above
+# \begin{equation*}
+# \bar{C}_t = \int \int c(m)\times\mathbf{p} \times \psi_t(m,\mathbf{p}) \, d\text{m}\, d\mathbf{p},
+# \end{equation*}
+# where $\psi_t(m,\mathbf{p})$ is the measure of agents with normalized resources $m$ and permanent income $\mathbf{p}$.
+#
+# ## First insight
+#
+# The first of Harmenberg's insights is that the previous integral can be rearranged as
+# \begin{equation*}
+# \bar{C}_t = \int c(m)\left(\int \mathbf{p} \times \psi_t(m,\mathbf{p}) d\mathbf{p}\right) \, d\mNrm.
+# \end{equation*}
 # - The indivudual agent's problem has two state variables:
 #     - His market resources $\mathbf{m}_{i,t}$.
 #     - His permanent income $P_{i,t}$.
@@ -207,27 +187,6 @@
 # - The distribution of $m$ across the resulting population will be $\PIWmea_{t+1}$.
 #
 # Notice that the only change in these steps from what how we would usually simulate the model is that we now draw permanent income shocks from $\PINmeasure$ instead of $f_{\PermShk}$. Therefore, with this procedure we can approximate $\PIWmea_t$ and compute aggregate using formulas like Equation \ref{eq:aggC}, all without tracking permanent income and with few changes to the code we use to simulate the model.
-=======
-# - The individual agent's problem has two state variables:
-#     - Market resources $\mLvl_{i,t}$.
-#     - Permanent income $\mathbf{p}_{i,t}$.
-#     
-# - The agent's problem is homothetic in permanent income, so that we can define $m_t = \mLvl_t/\mathbf{p}_t$ and find a normalized policy function $c(\cdot)$ such that $$c(\mNrm) \times \mathbf{p}_t = \mathbf{c}(\mLvl_t, \mathbf{p}_t)\quad \forall(\mLvl_t, \mathbf{p}_t)$$ where $\mathbf{c}(\cdot,\cdot)$ is the optimal consumption function.
-#
-# - $\mathbf{p}_t$ evolves according to $$\mathbf{p}_{t+1} = \Gamma \eta_{t+1} \mathbf{p}_t,$$ where $\eta_{t+1}$ is a shock with density function $f_\eta(\cdot)$ satisfying $E_t[\eta_{t+1}] = 1$.
-#
-# To compute aggregate consumption $\bar{C}_t$ in this model, we would follow the approach from above
-# \begin{equation*}
-# \bar{C}_t = \int \int c(m)\times\mathbf{p} \times \psi_t(m,\mathbf{p}) \, d\text{m}\, d\mathbf{p},
-# \end{equation*}
-# where $\psi_t(m,\mathbf{p})$ is the measure of agents with normalized resources $m$ and permanent income $\mathbf{p}$.
-#
-# The first of Harmenberg's insights is that the previous integral can be rearranged as
-# \begin{equation*}
-# \bar{C}_t = \int c(m)\left(\int \mathbf{p} \times \psi_t(m,\mathbf{p}) d\mathbf{p}\right) \, d\mNrm.
-# \end{equation*}
-# The inner integral, $\int \mathbf{p} \times \psi_t(m,\mathbf{p}) d\mathbf{p}$, is a function of $m$ and it measures *the total amount of permanent income accruing to agents with normalizer market resources of* $m$.
->>>>>>> 65ee23d7
 
 # %% [markdown]
 # # Harmenberg's method in HARK
@@ -271,27 +230,10 @@
 #
 # To demonstrate the gain in efficiency from using Harmenberg's method, we will set up the following experiment.
 #
-<<<<<<< HEAD
-# Consider an economy populated by [Buffer-Stock agents](https://llorracc.github.io/BufferStockTheory/), whose individual-level state variables are market resources $\mathbf{m}_t$ and permanent income $\PInc_t$. [CITE BUFFER STOCK THEORY] shows that this type of agents has an homothetic consumption function, so that we can define normalized market resources $m_t \def \mathbf{m}_t / \PInc_t$, solve for a normalized consumption function $c(\cdot)$, and express the consumption function as $\mathbf{c}(\mathbf{m},\PInc) = c(m)\times\PInc$.
-#
-# Assume further that mortality, impatience, and permanent income growth are such that the economy converges to stable joint distribution of $m$ and $\PInc$ characterized by the density function $\mPdist(\cdot,\cdot)$. Under these conditions, define the stable level of aggregate market resources and consumption as
-=======
 # Consider an economy populated by [Buffer-Stock agents](https://llorracc.github.io/BufferStockTheory/), whose individual-level state variables are market resources $\mLvl_t$ and permanent income $\mathbf{p}_t$. Such agents have a [homothetic consumption function](https://econ-ark.github.io/BufferStockTheory/#The-Problem-Can-Be-Normalized-By-Permanent-Income), so that we can define normalized market resources $m_t \equiv \mLvl_t / \mathbf{p}_t$, solve for a normalized consumption function $c(\cdot)$, and express the consumption function as $\textbf{c}(\mLvl,\mathbf{p}) = c(m)\times\mathbf{p}$.
->>>>>>> 65ee23d7
 #
 # Assume further that mortality, impatience, and permanent income growth are such that the economy converges to stable joint distribution of $m$ and $\mathbf{p}$ characterized by the density function $f(\cdot,\cdot)$. Under these conditions, define the stable level of aggregate market resources and consumption as
 # \begin{equation}
-<<<<<<< HEAD
-#     \aggM \def \int \int m \times \PInc \times \mPdist(m, \PInc)\,dm\,d\PInc, \qquad
-#     \aggC \def \int \int c(m) \times \PInc \times \mPdist(m, \PInc)\,dm\,d\PInc.
-# \end{equation}
-#
-# If we could simulate the economy with a continuum of agents we would find that, over time, our estimate of aggregate market resources $\aggMest_t$ would converge to $\aggM$ and our estimate of aggregate consumption $\aggCest_t$ would converge to $\aggC$. Therefore, if we computed our aggregate estimates at different periods in time we would find them to be close:
-# \begin{equation}
-#     \aggMest_t \approx \aggMest_{t+n} \approx \aggM\qquad
-#     \text{ and } \qquad
-#     \aggCest_t \approx \aggCest_{t+n} \approx \aggC,\qquad
-=======
 #     \bar{\mLvl} \equiv \int \int m \times \mathbf{p} \times f(m, \mathbf{p})\,dm\,d\mathbf{p}, \qquad
 #     \bar{\textbf{C}} \equiv \int \int c(m) \times \mathbf{p} \times f(m, \mathbf{p})\,dm\,d\mathbf{p}.
 # \end{equation}
@@ -301,45 +243,28 @@
 #     \hat{\bar{\mLvl}}_t \approx \hat{\bar{\mLvl}}_{t+n} \approx \bar{\mLvl}\quad
 #     \text{and} \quad
 #     \hat{\bar{\textbf{C}}}_t \approx \hat{\bar{\textbf{C}}}_{t+n} \approx \bar{\textbf{C}},\quad
->>>>>>> 65ee23d7
 #     \text{for } n>0 \text{ and } t \text{ large enough}.
 # \end{equation}
 #
 # In practice, however, we rely on approximations using a finite number of agents $I$. Our estimates of aggregate market resources and consumption at time $t$ are
 #
 # \begin{equation}
-<<<<<<< HEAD
-# \aggMest_t \def \frac{1}{I} \sum_{i=1}^{I} m_{i,t}\times\PInc_{i,t}, \quad \aggCest_t \def \frac{1}{I} \sum_{i=1}^{I} c(m_{i,t})\times\PInc_{i,t},
-=======
 # \hat{\bar{\mLvl}}_t \equiv \frac{1}{I} \sum_{i=1}^{I} m_{i,t}\times\mathbf{p}_{i,t}, \quad \hat{\bar{\textbf{C}}}_t \equiv \frac{1}{I} \sum_{i=1}^{I} c(m_{i,t})\times\mathbf{p}_{i,t},
->>>>>>> 65ee23d7
 # \end{equation}
 #
 # under the basic simulation strategy or
 #
 # \begin{equation}
-<<<<<<< HEAD
-# \aggMest_t \def \frac{1}{I} \sum_{i=1}^{I} \tilde{m}_{i,t}, \quad \aggCest_t \def \frac{1}{I} \sum_{i=1}^{I} c(\tilde{m}_{i,t}),
-=======
 # \hat{\bar{\mLvl}}_t \equiv \frac{1}{I} \sum_{i=1}^{I} \tilde{m}_{i,t}, \quad \hat{\bar{\textbf{C}}}_t \equiv \frac{1}{I} \sum_{i=1}^{I} c(\tilde{m}_{i,t}),
->>>>>>> 65ee23d7
 # \end{equation}
 #
 # if we use Harmenberg's method to simulate the distribution of normalized market resources under the permanent-income neutral measure.
 #
-<<<<<<< HEAD
-# If we do not use enough agents, our distributions of agents over state variables will be inconsistent at approximating their continuous counterpartes. Additionally, they will depend on the sequences of shocks that the agents receive. The time-dependence will cause fluctuations in $\aggMest_t$ and $\aggCest_t$. Therefore an informal way to measure the precision of our approximations is to examine the amplitude of these fluctuations:
-#
-# 1. Simulate the economy for a long time $T_0$.
-# 2. Sample our aggregate estimates at regular intervals after $T_0$. Letting the sampling times be $\mathcal{T}\def \{T_0 + \Delta t\times n\}_{n=0,1,...,N}$, obtain $\{\aggMest_t\}_{t\in\mathcal{T}}$ and $\{\aggCest_t\}_{t\in\mathcal{T}}$.
-# 3. Compute the variance of approximation samples $\text{Var}\left(\{\aggMest_t\}_{t\in\mathcal{T}}\right)$ and $\text{Var}\left(\{\aggCest_t\}_{t\in\mathcal{T}}\right)$.
-=======
 # If we do not use enough agents, our distributions of agents over state variables will be inconsistent at approximating their continuous counterpartes. Additionally, they will depend on the sequences of shocks that the agents receive. The time-dependence will cause fluctuations in $\hat{\bar{\mLvl}}_t$ and $\hat{\bar{\textbf{C}}}_t$. Therefore an informal way to measure the precision of our approximations is to examine the amplitude of these fluctuations:
 #
 # 1. Simulate the economy for a long time $T_0$.
 # 2. Sample our aggregate estimates at regular intervals after $T_0$. Letting the sampling times be $\mathcal{T}\equiv \{T_0 + \Delta t\times n\}_{n=0,1,...,N}$, obtain $\{\hat{\bar{\mLvl}}_t\}_{t\in\mathcal{T}}$ and $\{\hat{\bar{\textbf{C}}}_t\}_{t\in\mathcal{T}}$.
 # 3. Compute the variance of approximation samples $\text{Var}\left(\{\hat{\bar{\mLvl}}_t\}_{t\in\mathcal{T}}\right)$ and $\text{Var}\left(\{\hat{\bar{\textbf{C}}}_t\}_{t\in\mathcal{T}}\right)$.
->>>>>>> 65ee23d7
 #
 # We will now perform exactly this experiment: We will examine the fluctuations in aggregates when they are approximated using the basic simulation strategy and Harmenberg's permanent-income-neutral measure. Since each approximation can be made arbitrarily good by increasing the number of agents it uses, we will examine the variances of aggregates for various sample sizes.
 #
@@ -466,11 +391,7 @@
 plt.show()
 
 # %% [markdown]
-<<<<<<< HEAD
-# The previous plot highlights the gain in efficiency from Harmenberg's method: it attains any given level of precission ($\text{Var}\left(\{\aggMest_t\}_{t\in\mathcal{T}}\right)$) with roughly **one tenth** of the agents needed by the standard method to achieve that same level.
-=======
 # The previous plot highlights the gain in efficiency from Harmenberg's method: it attains any given level of precission ($\text{Var}\left(\{\hat{\bar{\mLvl}}_t\}_{t\in\mathcal{T}}\right)$) with roughly **one tenth** of the agents needed by the standard method to achieve that same level.
->>>>>>> 65ee23d7
 #
 # We now examine consumption.
 
