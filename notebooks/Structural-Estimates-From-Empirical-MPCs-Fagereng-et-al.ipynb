{
 "cells": [
  {
   "cell_type": "markdown",
   "metadata": {},
   "source": [
    "# Making Structural Estimates From Empirical Results\n",
    "\n",
    "[![badge](https://img.shields.io/badge/Launch%20using%20-Econ--ARK-blue)](https://econ-ark.org/materials/structural-estimates-from-empirical-mpcs-fagereng-et-al#launch)\n",
    "\n",
    "This notebook conducts a quick and dirty structural estimation based on Table 9 of \"MPC Heterogeneity and Household Balance Sheets\" by Fagereng, Holm, and Natvik <cite data-cite=\"6202365/SUE56C4B\"></cite>, who use Norweigian administrative data on income, household assets, and lottery winnings to examine the MPC from transitory income shocks (lottery prizes).  Their Table 9 reports an estimated MPC broken down by quartiles of bank deposits and\n",
    "prize size; this table is reproduced here as $\\texttt{MPC_target_base}$.  In this demo, we use the Table 9 estimates as targets in a simple structural estimation, seeking to minimize the sum of squared differences between simulated and estimated MPCs by changing the (uniform) distribution of discount factors.  The essential question is how well their results be rationalized by a simple one-asset consumption-saving model.  \n",
    "\n",
    "\n",
    "The function that estimates discount factors includes several options for estimating different specifications:\n",
    "\n",
    "1. TypeCount : Integer number of discount factors in discrete distribution; can be set to 1 to turn off _ex ante_ heterogeneity (and to discover that the model has no chance to fit the data well without such heterogeneity).\n",
    "2. AdjFactor : Scaling factor for the target MPCs; user can try to fit estimated MPCs scaled down by (e.g.) 50%.\n",
    "3. T_kill    : Maximum number of years the (perpetually young) agents are allowed to live.  Because this is quick and dirty, it's also the number of periods to simulate.\n",
    "4. Splurge   : Amount of lottery prize that an individual will automatically spend in a moment of excitement (perhaps ancient tradition in Norway requires a big party when you win the lottery), before beginning to behave according to the optimal consumption function.  The patterns in Table 9 can be fit much better when this is set around \\$700 --> 0.7.  That doesn't seem like an unreasonable amount of money to spend on a memorable party.\n",
    "5. do_secant : Boolean indicator for whether to use \"secant MPC\", which is average MPC over the range of the prize.  MNW believes authors' regressions are estimating this rather than point MPC.  When False, structural estimation uses point MPC after receiving prize.  NB: This is incompatible with Splurge > 0.\n",
    "6. drop_corner : Boolean for whether to include target MPC in the top left corner, which is greater than 1.  Authors discuss reasons why the MPC from a transitory shock *could* exceed 1.  Option is included here because this target tends to push the estimate around a bit."
   ]
  },
  {
   "cell_type": "code",
   "execution_count": 1,
   "metadata": {
    "code_folding": []
   },
   "outputs": [],
   "source": [
    "# Import python tools\n",
    "\n",
    "import sys\n",
    "import os\n",
    "\n",
    "import numpy as np\n",
    "from copy import deepcopy"
   ]
  },
  {
   "cell_type": "code",
   "execution_count": 2,
   "metadata": {
    "code_folding": []
   },
   "outputs": [],
   "source": [
    "# Import needed tools from HARK\n",
    "\n",
    "from HARK.distribution import Uniform\n",
    "from HARK.utilities import getPercentiles\n",
    "from HARK.parallel import multiThreadCommands\n",
    "from HARK.estimation import minimizeNelderMead\n",
    "from HARK.ConsumptionSaving.ConsIndShockModel import *\n",
    "\n",
    "\n",
    "init_infinite = {\n",
    "    \"CRRA\":1.0,                    # Coefficient of relative risk aversion \n",
    "    \"Rfree\":1.01/(1.0 - 1.0/160.0), # Survival probability,\n",
    "    \"PermGroFac\":[1.000**0.25], # Permanent income growth factor (no perm growth),\n",
    "    \"PermGroFacAgg\":1.0,\n",
    "    \"BoroCnstArt\":0.0,\n",
    "    \"CubicBool\":False,\n",
    "    \"vFuncBool\":False,\n",
    "    \"PermShkStd\":[(0.01*4/11)**0.5],  # Standard deviation of permanent shocks to income\n",
    "    \"PermShkCount\":5,  # Number of points in permanent income shock grid\n",
    "    \"TranShkStd\":[(0.01*4)**0.5],  # Standard deviation of transitory shocks to income,\n",
    "    \"TranShkCount\":5,  # Number of points in transitory income shock grid\n",
    "    \"UnempPrb\":0.07,  # Probability of unemployment while working\n",
    "    \"IncUnemp\":0.15,  # Unemployment benefit replacement rate\n",
    "    \"UnempPrbRet\":None,\n",
    "    \"IncUnempRet\":None,\n",
    "    \"aXtraMin\":0.00001,  # Minimum end-of-period assets in grid\n",
    "    \"aXtraMax\":40,  # Maximum end-of-period assets in grid\n",
    "    \"aXtraCount\":32,  # Number of points in assets grid\n",
    "    \"aXtraExtra\":[None],\n",
    "    \"aXtraNestFac\":3,  # Number of times to 'exponentially nest' when constructing assets grid\n",
    "    \"LivPrb\":[1.0 - 1.0/160.0],  # Survival probability\n",
    "    \"DiscFac\":0.97,             # Default intertemporal discount factor; dummy value, will be overwritten\n",
    "    \"cycles\":0,\n",
    "    \"T_cycle\":1,\n",
    "    \"T_retire\":0,\n",
    "    'T_sim':1200,  # Number of periods to simulate (idiosyncratic shocks model, perpetual youth)\n",
    "    'T_age': 400,\n",
    "    'IndL': 10.0/9.0,  # Labor supply per individual (constant),\n",
    "    'aNrmInitMean':np.log(0.00001),\n",
    "    'aNrmInitStd':0.0,\n",
    "    'pLvlInitMean':0.0,\n",
    "    'pLvlInitStd':0.0,\n",
    "    'AgentCount':10000,\n",
    "}"
   ]
  },
  {
   "cell_type": "code",
   "execution_count": 3,
   "metadata": {
    "code_folding": []
   },
   "outputs": [],
   "source": [
    "# Set key problem-specific parameters\n",
    "\n",
    "TypeCount = 8    # Number of consumer types with heterogeneous discount factors\n",
    "AdjFactor = 1.0  # Factor by which to scale all of MPCs in Table 9\n",
    "T_kill = 100     # Don't let agents live past this age\n",
    "Splurge = 0.0    # Consumers automatically spend this amount of any lottery prize\n",
    "do_secant = True # If True, calculate MPC by secant, else point MPC\n",
    "drop_corner = False # If True, ignore upper left corner when calculating distance"
   ]
  },
  {
   "cell_type": "code",
   "execution_count": 4,
   "metadata": {
    "code_folding": []
   },
   "outputs": [],
   "source": [
    "# Set standard HARK parameter values\n",
    "\n",
    "base_params = deepcopy(init_infinite)\n",
    "base_params['LivPrb'] = [0.975]\n",
    "base_params['Rfree'] = 1.04/base_params['LivPrb'][0]\n",
    "base_params['PermShkStd'] = [0.1]\n",
    "base_params['TranShkStd'] = [0.1]\n",
    "base_params['T_age'] = T_kill # Kill off agents if they manage to achieve T_kill working years\n",
    "base_params['AgentCount'] = 10000\n",
    "base_params['pLvlInitMean'] = np.log(23.72) # From Table 1, in thousands of USD\n",
    "base_params['T_sim'] = T_kill  # No point simulating past when agents would be killed off"
   ]
  },
  {
   "cell_type": "code",
   "execution_count": 5,
   "metadata": {
    "code_folding": []
   },
   "outputs": [],
   "source": [
    "# Define the MPC targets from Fagereng et al Table 9; element i,j is lottery quartile i, deposit quartile j\n",
    "\n",
    "MPC_target_base = np.array([[1.047, 0.745, 0.720, 0.490],\n",
    "                            [0.762, 0.640, 0.559, 0.437],\n",
    "                            [0.663, 0.546, 0.390, 0.386],\n",
    "                            [0.354, 0.325, 0.242, 0.216]])\n",
    "MPC_target = AdjFactor*MPC_target_base"
   ]
  },
  {
   "cell_type": "code",
   "execution_count": 6,
   "metadata": {
    "code_folding": []
   },
   "outputs": [],
   "source": [
    "# Define the four lottery sizes, in thousands of USD; these are eyeballed centers/averages\n",
    "\n",
    "lottery_size = np.array([1.625, 3.3741, 7.129, 40.0])"
   ]
  },
  {
   "cell_type": "code",
   "execution_count": 7,
   "metadata": {
    "code_folding": [],
    "lines_to_next_cell": 1
   },
   "outputs": [],
   "source": [
    "# Make several consumer types to be used during estimation\n",
    "\n",
    "BaseType = IndShockConsumerType(**base_params)\n",
    "EstTypeList = []\n",
    "for j in range(TypeCount):\n",
    "    EstTypeList.append(deepcopy(BaseType))\n",
    "    EstTypeList[-1](seed = j)"
   ]
  },
  {
   "cell_type": "code",
   "execution_count": 8,
   "metadata": {
    "code_folding": []
   },
   "outputs": [],
   "source": [
    "# Define the objective function\n",
    "\n",
    "def FagerengObjFunc(center,spread,verbose=False):\n",
    "    '''\n",
    "    Objective function for the quick and dirty structural estimation to fit\n",
    "    Fagereng, Holm, and Natvik's Table 9 results with a basic infinite horizon\n",
    "    consumption-saving model (with permanent and transitory income shocks).\n",
    "\n",
    "    Parameters\n",
    "    ----------\n",
    "    center : float\n",
    "        Center of the uniform distribution of discount factors.\n",
    "    spread : float\n",
    "        Width of the uniform distribution of discount factors.\n",
    "    verbose : bool\n",
    "        When True, print to screen MPC table for these parameters.  When False,\n",
    "        print (center, spread, distance).\n",
    "\n",
    "    Returns\n",
    "    -------\n",
    "    distance : float\n",
    "        Euclidean distance between simulated MPCs and (adjusted) Table 9 MPCs.\n",
    "    '''\n",
    "    # Give our consumer types the requested discount factor distribution\n",
    "    beta_set = Uniform(bot=center-spread,top=center+spread).approx(N=TypeCount).X\n",
    "    for j in range(TypeCount):\n",
    "        EstTypeList[j](DiscFac = beta_set[j])\n",
    "\n",
    "    # Solve and simulate all consumer types, then gather their wealth levels\n",
    "    multiThreadCommands(EstTypeList,['solve()','initializeSim()','simulate()','unpackcFunc()'])\n",
    "    WealthNow = np.concatenate([ThisType.state_now[\"aLvl\"] for ThisType in EstTypeList])\n",
    "\n",
    "    # Get wealth quartile cutoffs and distribute them to each consumer type\n",
    "    quartile_cuts = getPercentiles(WealthNow,percentiles=[0.25,0.50,0.75])\n",
    "    for ThisType in EstTypeList:\n",
    "        WealthQ = np.zeros(ThisType.AgentCount,dtype=int)\n",
    "        for n in range(3):\n",
    "            WealthQ[ThisType.state_now[\"aLvl\"] > quartile_cuts[n]] += 1\n",
    "        ThisType(WealthQ = WealthQ)\n",
    "\n",
    "    # Keep track of MPC sets in lists of lists of arrays\n",
    "    MPC_set_list = [ [[],[],[],[]],\n",
    "                     [[],[],[],[]],\n",
    "                     [[],[],[],[]],\n",
    "                     [[],[],[],[]] ]\n",
    "\n",
    "    # Calculate the MPC for each of the four lottery sizes for all agents\n",
    "    for ThisType in EstTypeList:\n",
    "        ThisType.simulate(1)\n",
<<<<<<< HEAD
    "        c_base = ThisType.controls['cNrm']\n",
=======
    "        c_base = ThisType.controls[\"cNrmNow\"]\n",
>>>>>>> 88ab57f8
    "        MPC_this_type = np.zeros((ThisType.AgentCount,4))\n",
    "        for k in range(4): # Get MPC for all agents of this type\n",
    "            Llvl = lottery_size[k]\n",
    "            Lnrm = Llvl/ThisType.state_now[\"pLvl\"]\n",
    "            if do_secant:\n",
    "                SplurgeNrm = Splurge/ThisType.state_now[\"pLvl\"]\n",
    "                mAdj = ThisType.state_now[\"mNrm\"] + Lnrm - SplurgeNrm\n",
    "                cAdj = ThisType.cFunc[0](mAdj) + SplurgeNrm\n",
    "                MPC_this_type[:,k] = (cAdj - c_base)/Lnrm\n",
    "            else:\n",
    "                mAdj = ThisType.state_now[\"mNrm\"] + Lnrm\n",
    "                MPC_this_type[:,k] = cAdj = ThisType.cFunc[0].derivative(mAdj)\n",
    "\n",
    "        # Sort the MPCs into the proper MPC sets\n",
    "        for q in range(4):\n",
    "            these = ThisType.WealthQ == q\n",
    "            for k in range(4):\n",
    "                MPC_set_list[k][q].append(MPC_this_type[these,k])\n",
    "\n",
    "    # Calculate average within each MPC set\n",
    "    simulated_MPC_means = np.zeros((4,4))\n",
    "    for k in range(4):\n",
    "        for q in range(4):\n",
    "            MPC_array = np.concatenate(MPC_set_list[k][q])\n",
    "            simulated_MPC_means[k,q] = np.mean(MPC_array)\n",
    "\n",
    "    # Calculate Euclidean distance between simulated MPC averages and Table 9 targets\n",
    "    diff = simulated_MPC_means - MPC_target\n",
    "    if drop_corner:\n",
    "        diff[0,0] = 0.0\n",
    "    distance = np.sqrt(np.sum((diff)**2))\n",
    "    if verbose:\n",
    "        print(simulated_MPC_means)\n",
    "    else:\n",
    "        print (center, spread, distance)\n",
    "    return distance"
   ]
  },
  {
   "cell_type": "code",
   "execution_count": 9,
   "metadata": {
    "code_folding": []
   },
   "outputs": [
    {
     "name": "stdout",
     "output_type": "stream",
     "text": [
      "0.92 0.03 1.1157991725576706\n",
      "0.9660000000000001 0.03 1.8556483287635575\n",
      "0.92 0.0315 1.1168487460494514\n",
      "0.874 0.0315 0.773552576194051\n",
      "0.8280000000000001 0.03225 0.6790543826600732\n",
      "0.8280000000000002 0.03075 0.6807290860957023\n",
      "0.7360000000000001 0.033 0.7921719918170319\n",
      "0.782 0.03225 0.7025278903147787\n",
      "0.8740000000000001 0.03075 0.7741886485263998\n",
      "0.805 0.031875 0.6786487269927873\n",
      "0.8049999999999998 0.033375 0.6769537498081386\n",
      "0.7934999999999997 0.03468750000000001 0.6847369123437426\n",
      "0.7819999999999998 0.033 0.7016482064290922\n",
      "0.8165 0.0324375 0.6748453540980897\n",
      "0.8164999999999997 0.033937499999999995 0.6729539350453551\n",
      "0.8222499999999997 0.03496874999999999 0.6725752359690832\n",
      "0.8337499999999999 0.03403125 0.6812747337379731\n",
      "0.8121874999999998 0.0335390625 0.6738682355271085\n",
      "0.8179374999999995 0.036070312499999986 0.6701817380392068\n",
      "0.8186562499999992 0.03788671874999998 0.6679063486307291\n",
      "0.8287187499999991 0.03931640624999997 0.6699274354565976\n",
      "0.8251249999999986 0.04223437499999996 0.6636439923726198\n",
      "0.8265624999999979 0.04586718749999995 0.6590668899634318\n",
      "0.816499999999998 0.044437499999999956 0.6587543928491512\n",
      "0.8103906249999975 0.04699804687499996 0.6561402047776934\n",
      "0.8182968749999961 0.05497851562499993 0.6429580996656178\n",
      "0.8181171874999946 0.0635244140624999 0.6287895085205792\n",
      "0.8019453124999942 0.06465527343749991 0.632637263627126\n",
      "0.8096718749999914 0.08118164062499984 0.5996311888470741\n",
      "0.8093124999999883 0.09827343749999978 0.5692223616156684\n",
      "0.8254843749999887 0.09714257812499977 0.5771420288764643\n",
      "0.8166796874999824 0.13189160156249966 0.5319572154317056\n",
      "0.8159609374999763 0.16607519531249954 0.5881821167886808\n",
      "0.800507812499982 0.13302246093749967 0.5169268307878991\n",
      "0.7880195312499785 0.15096240234374964 0.504928223135534\n",
      "0.7953867187499726 0.18458056640624948 0.5591557478611452\n",
      "0.7988681640624766 0.16300378417968706 0.5097966367577692\n",
      "0.7702080078124727 0.182074584960937 0.5280694131501745\n",
      "0.78182592773435 0.16952883911132766 0.5064733329749032\n",
      "0.7709772949218519 0.15748745727539024 0.5288851781306926\n",
      "0.7918954467773205 0.16162470245361285 0.500893289001022\n",
      "0.798089050292949 0.14305826568603486 0.5064225054918019\n",
      "0.7940232696532993 0.14967590904235806 0.5027490778931388\n",
      "0.7978991851806412 0.16033820915222124 0.5053626393144393\n",
      "0.7904894447326442 0.15330635404586754 0.5019998743649197\n",
      "0.7883616218566655 0.16525514745712233 0.5017428332106434\n",
      "0.7897676239013419 0.17357349586486762 0.5108430532648452\n",
      "0.7903089895248185 0.15837313950061754 0.5004079473985235\n",
      "0.7938428144454736 0.1547426944971081 0.5010124385792487\n",
      "0.7924725162982715 0.15737080773711165 0.5005828179161135\n",
      "0.7908860590457696 0.15411924478411634 0.5015925405808952\n",
      "0.7916430998444328 0.15974833803623872 0.5004973199562209\n",
      "0.7894795730709798 0.16075066979974462 0.5004933932167123\n",
      "0.7881454627513655 0.15937547126412344 0.5008770423663004\n",
      "0.7907686905711659 0.15965512134320992 0.500386682444901\n",
      "0.7915981070250047 0.15727759104408284 0.5005589011177595\n",
      "0.790009206559486 0.15988240011082916 0.5004027740268855\n",
      "0.7904689076058333 0.16116438195342153 0.5005056262451827\n",
      "0.7903489690450722 0.15907095011381855 0.500326120777587\n",
      "0.7911084530567521 0.1588436713461993 0.5003318392517547\n",
      "0.7906887315306586 0.15825950011680795 0.500368887504178\n",
      "0.7907087212907855 0.15860840542340843 0.5003545008479262\n",
      "0.790748700811039 0.15930621603660944 0.5003239630028037\n",
      "0.7907686905711659 0.15965512134320992 0.500386682444901\n",
      "0.7899892167993591 0.15953349480422868 0.5003718374335406\n",
      "0.7908286439924039 0.15901612721070665 0.5003467102788905\n",
      "0.7905488349280556 0.159188583075214 0.5003189421508101\n",
      "0.7909285769338956 0.15907494369140437 0.500344217014597\n",
      "0.790368958805199 0.15941985542041906 0.5003462658824493\n",
      "0.7907886724017215 0.15916117162365806 0.5003215379320954\n",
      "0.7905888065187381 0.15904353866226262 0.5003348158680193\n",
      "0.7907087272379638 0.15924054669302273 0.5003207021085619\n",
      "0.790468889764298 0.15926795814457867 0.500335816433658\n",
      "0.7907087267423656 0.1591878682538882 0.5003228828492544\n",
      "0.7906287810830097 0.15921456488411836 0.5003255767180687\n",
      "0.7906687536648885 0.15917487734943603 0.5003350822429881\n",
      "0.7905088623461768 0.1592282706098963 0.5003362676965437\n",
      "0.7906287808352106 0.1591882256645511 0.5003224504845705\n",
      "Optimization terminated successfully.\n",
      "         Current function value: 0.500319\n",
      "         Iterations: 40\n",
      "         Function evaluations: 78\n",
      "Time to estimate is 182.82315731048584 seconds.\n",
      "Finished estimating for scaling factor of 1.0 and \"splurge amount\" of $0.0\n",
      "Optimal (beta,nabla) is [0.79054883 0.15918858], simulated MPCs are:\n",
      "[[0.77397136 0.68429879 0.56361473 0.41012588]\n",
      " [0.74347011 0.66575424 0.55190864 0.40152456]\n",
      " [0.70269008 0.63611075 0.52941315 0.38421204]\n",
      " [0.56058218 0.50450846 0.41081352 0.29603845]]\n",
      "Distance from Fagereng et al Table 9 is 0.5003189421508101\n"
     ]
    }
   ],
   "source": [
    "# Conduct the estimation\n",
    "\n",
    "guess = [0.92,0.03]\n",
    "f_temp = lambda x : FagerengObjFunc(x[0],x[1])\n",
    "opt_params = minimizeNelderMead(f_temp, guess, verbose=True)\n",
    "print('Finished estimating for scaling factor of ' + str(AdjFactor) + ' and \"splurge amount\" of $' + str(1000*Splurge))\n",
    "print('Optimal (beta,nabla) is ' + str(opt_params) + ', simulated MPCs are:')\n",
    "dist = FagerengObjFunc(opt_params[0],opt_params[1],True)\n",
    "print('Distance from Fagereng et al Table 9 is ' + str(dist))"
   ]
  },
  {
   "cell_type": "code",
   "execution_count": 10,
   "metadata": {},
   "outputs": [],
   "source": [
    "# Put your solution here"
   ]
  },
  {
   "cell_type": "code",
   "execution_count": 11,
   "metadata": {},
   "outputs": [],
   "source": [
    "# Put your solution here"
   ]
  }
 ],
 "metadata": {
  "jupytext": {
   "cell_metadata_filter": "collapsed,code_folding",
   "cell_metadata_json": true,
   "formats": "ipynb,py:percent",
   "notebook_metadata_filter": "all"
  },
  "kernelspec": {
   "display_name": "Python 3",
   "language": "python",
   "name": "python3"
  },
  "language_info": {
   "codemirror_mode": {
    "name": "ipython",
    "version": 3
   },
   "file_extension": ".py",
   "mimetype": "text/x-python",
   "name": "python",
   "nbconvert_exporter": "python",
   "pygments_lexer": "ipython3",
   "version": "3.6.12"
  },
  "latex_envs": {
   "LaTeX_envs_menu_present": true,
   "autoclose": false,
   "autocomplete": true,
   "bibliofile": "biblio.bib",
   "cite_by": "apalike",
   "current_citInitial": 1,
   "eqLabelWithNumbers": true,
   "eqNumInitial": 1,
   "hotkeys": {
    "equation": "Ctrl-E",
    "itemize": "Ctrl-I"
   },
   "labels_anchors": false,
   "latex_user_defs": false,
   "report_style_numbering": false,
   "user_envs_cfg": false
  },
  "toc": {
   "base_numbering": 1,
   "nav_menu": {},
   "number_sections": true,
   "sideBar": true,
   "skip_h1_title": false,
   "title_cell": "Table of Contents",
   "title_sidebar": "Contents",
   "toc_cell": false,
   "toc_position": {},
   "toc_section_display": true,
   "toc_window_display": false
  }
 },
 "nbformat": 4,
 "nbformat_minor": 4
}<|MERGE_RESOLUTION|>--- conflicted
+++ resolved
@@ -237,11 +237,7 @@
     "    # Calculate the MPC for each of the four lottery sizes for all agents\n",
     "    for ThisType in EstTypeList:\n",
     "        ThisType.simulate(1)\n",
-<<<<<<< HEAD
     "        c_base = ThisType.controls['cNrm']\n",
-=======
-    "        c_base = ThisType.controls[\"cNrmNow\"]\n",
->>>>>>> 88ab57f8
     "        MPC_this_type = np.zeros((ThisType.AgentCount,4))\n",
     "        for k in range(4): # Get MPC for all agents of this type\n",
     "            Llvl = lottery_size[k]\n",
